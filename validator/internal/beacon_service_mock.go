// Code generated by MockGen. DO NOT EDIT.
// Source: github.com/prysmaticlabs/prysm/proto/beacon/rpc/v1 (interfaces: BeaconServiceClient,BeaconService_WaitForChainStartClient)

package internal

import (
	context "context"
	reflect "reflect"

	types "github.com/gogo/protobuf/types"
	gomock "github.com/golang/mock/gomock"
	v1 "github.com/prysmaticlabs/prysm/proto/beacon/p2p/v1"
	v10 "github.com/prysmaticlabs/prysm/proto/beacon/rpc/v1"
	grpc "google.golang.org/grpc"
	metadata "google.golang.org/grpc/metadata"
)

// MockBeaconServiceClient is a mock of BeaconServiceClient interface
type MockBeaconServiceClient struct {
	ctrl     *gomock.Controller
	recorder *MockBeaconServiceClientMockRecorder
}

// MockBeaconServiceClientMockRecorder is the mock recorder for MockBeaconServiceClient
type MockBeaconServiceClientMockRecorder struct {
	mock *MockBeaconServiceClient
}

// NewMockBeaconServiceClient creates a new mock instance
func NewMockBeaconServiceClient(ctrl *gomock.Controller) *MockBeaconServiceClient {
	mock := &MockBeaconServiceClient{ctrl: ctrl}
	mock.recorder = &MockBeaconServiceClientMockRecorder{mock}
	return mock
}

// EXPECT returns an object that allows the caller to indicate expected use
func (m *MockBeaconServiceClient) EXPECT() *MockBeaconServiceClientMockRecorder {
	return m.recorder
}

// BlockTree mocks base method
func (m *MockBeaconServiceClient) BlockTree(arg0 context.Context, arg1 *types.Empty, arg2 ...grpc.CallOption) (*v10.BlockTreeResponse, error) {
<<<<<<< HEAD
=======
	m.ctrl.T.Helper()
>>>>>>> c4c76c74
	varargs := []interface{}{arg0, arg1}
	for _, a := range arg2 {
		varargs = append(varargs, a)
	}
	ret := m.ctrl.Call(m, "BlockTree", varargs...)
	ret0, _ := ret[0].(*v10.BlockTreeResponse)
	ret1, _ := ret[1].(error)
	return ret0, ret1
}

// BlockTree indicates an expected call of BlockTree
func (mr *MockBeaconServiceClientMockRecorder) BlockTree(arg0, arg1 interface{}, arg2 ...interface{}) *gomock.Call {
<<<<<<< HEAD
=======
	mr.mock.ctrl.T.Helper()
>>>>>>> c4c76c74
	varargs := append([]interface{}{arg0, arg1}, arg2...)
	return mr.mock.ctrl.RecordCallWithMethodType(mr.mock, "BlockTree", reflect.TypeOf((*MockBeaconServiceClient)(nil).BlockTree), varargs...)
}

// CanonicalHead mocks base method
func (m *MockBeaconServiceClient) CanonicalHead(arg0 context.Context, arg1 *types.Empty, arg2 ...grpc.CallOption) (*v1.BeaconBlock, error) {
	varargs := []interface{}{arg0, arg1}
	for _, a := range arg2 {
		varargs = append(varargs, a)
	}
	ret := m.ctrl.Call(m, "CanonicalHead", varargs...)
	ret0, _ := ret[0].(*v1.BeaconBlock)
	ret1, _ := ret[1].(error)
	return ret0, ret1
}

// CanonicalHead indicates an expected call of CanonicalHead
func (mr *MockBeaconServiceClientMockRecorder) CanonicalHead(arg0, arg1 interface{}, arg2 ...interface{}) *gomock.Call {
	varargs := append([]interface{}{arg0, arg1}, arg2...)
	return mr.mock.ctrl.RecordCallWithMethodType(mr.mock, "CanonicalHead", reflect.TypeOf((*MockBeaconServiceClient)(nil).CanonicalHead), varargs...)
}

<<<<<<< HEAD
// Eth1Data mocks base method
func (m *MockBeaconServiceClient) Eth1Data(arg0 context.Context, arg1 *types.Empty, arg2 ...grpc.CallOption) (*v10.Eth1DataResponse, error) {
=======
// DomainData mocks base method
func (m *MockBeaconServiceClient) DomainData(arg0 context.Context, arg1 *v10.DomainRequest, arg2 ...grpc.CallOption) (*v10.DomainResponse, error) {
	m.ctrl.T.Helper()
>>>>>>> c4c76c74
	varargs := []interface{}{arg0, arg1}
	for _, a := range arg2 {
		varargs = append(varargs, a)
	}
	ret := m.ctrl.Call(m, "DomainData", varargs...)
	ret0, _ := ret[0].(*v10.DomainResponse)
	ret1, _ := ret[1].(error)
	return ret0, ret1
}

<<<<<<< HEAD
// Eth1Data indicates an expected call of Eth1Data
func (mr *MockBeaconServiceClientMockRecorder) Eth1Data(arg0, arg1 interface{}, arg2 ...interface{}) *gomock.Call {
=======
// DomainData indicates an expected call of DomainData
func (mr *MockBeaconServiceClientMockRecorder) DomainData(arg0, arg1 interface{}, arg2 ...interface{}) *gomock.Call {
	mr.mock.ctrl.T.Helper()
>>>>>>> c4c76c74
	varargs := append([]interface{}{arg0, arg1}, arg2...)
	return mr.mock.ctrl.RecordCallWithMethodType(mr.mock, "DomainData", reflect.TypeOf((*MockBeaconServiceClient)(nil).DomainData), varargs...)
}

<<<<<<< HEAD
// ForkData mocks base method
func (m *MockBeaconServiceClient) ForkData(arg0 context.Context, arg1 *types.Empty, arg2 ...grpc.CallOption) (*v1.Fork, error) {
=======
// Eth1Data mocks base method
func (m *MockBeaconServiceClient) Eth1Data(arg0 context.Context, arg1 *types.Empty, arg2 ...grpc.CallOption) (*v10.Eth1DataResponse, error) {
	m.ctrl.T.Helper()
>>>>>>> c4c76c74
	varargs := []interface{}{arg0, arg1}
	for _, a := range arg2 {
		varargs = append(varargs, a)
	}
	ret := m.ctrl.Call(m, "Eth1Data", varargs...)
	ret0, _ := ret[0].(*v10.Eth1DataResponse)
	ret1, _ := ret[1].(error)
	return ret0, ret1
}

<<<<<<< HEAD
// ForkData indicates an expected call of ForkData
func (mr *MockBeaconServiceClientMockRecorder) ForkData(arg0, arg1 interface{}, arg2 ...interface{}) *gomock.Call {
=======
// Eth1Data indicates an expected call of Eth1Data
func (mr *MockBeaconServiceClientMockRecorder) Eth1Data(arg0, arg1 interface{}, arg2 ...interface{}) *gomock.Call {
	mr.mock.ctrl.T.Helper()
>>>>>>> c4c76c74
	varargs := append([]interface{}{arg0, arg1}, arg2...)
	return mr.mock.ctrl.RecordCallWithMethodType(mr.mock, "Eth1Data", reflect.TypeOf((*MockBeaconServiceClient)(nil).Eth1Data), varargs...)
}

// LatestAttestation mocks base method
func (m *MockBeaconServiceClient) LatestAttestation(arg0 context.Context, arg1 *types.Empty, arg2 ...grpc.CallOption) (v10.BeaconService_LatestAttestationClient, error) {
	varargs := []interface{}{arg0, arg1}
	for _, a := range arg2 {
		varargs = append(varargs, a)
	}
	ret := m.ctrl.Call(m, "LatestAttestation", varargs...)
	ret0, _ := ret[0].(v10.BeaconService_LatestAttestationClient)
	ret1, _ := ret[1].(error)
	return ret0, ret1
}

// LatestAttestation indicates an expected call of LatestAttestation
func (mr *MockBeaconServiceClientMockRecorder) LatestAttestation(arg0, arg1 interface{}, arg2 ...interface{}) *gomock.Call {
	varargs := append([]interface{}{arg0, arg1}, arg2...)
	return mr.mock.ctrl.RecordCallWithMethodType(mr.mock, "LatestAttestation", reflect.TypeOf((*MockBeaconServiceClient)(nil).LatestAttestation), varargs...)
}

// PendingDeposits mocks base method
func (m *MockBeaconServiceClient) PendingDeposits(arg0 context.Context, arg1 *types.Empty, arg2 ...grpc.CallOption) (*v10.PendingDepositsResponse, error) {
	varargs := []interface{}{arg0, arg1}
	for _, a := range arg2 {
		varargs = append(varargs, a)
	}
	ret := m.ctrl.Call(m, "PendingDeposits", varargs...)
	ret0, _ := ret[0].(*v10.PendingDepositsResponse)
	ret1, _ := ret[1].(error)
	return ret0, ret1
}

// PendingDeposits indicates an expected call of PendingDeposits
func (mr *MockBeaconServiceClientMockRecorder) PendingDeposits(arg0, arg1 interface{}, arg2 ...interface{}) *gomock.Call {
	varargs := append([]interface{}{arg0, arg1}, arg2...)
	return mr.mock.ctrl.RecordCallWithMethodType(mr.mock, "PendingDeposits", reflect.TypeOf((*MockBeaconServiceClient)(nil).PendingDeposits), varargs...)
}

// WaitForChainStart mocks base method
func (m *MockBeaconServiceClient) WaitForChainStart(arg0 context.Context, arg1 *types.Empty, arg2 ...grpc.CallOption) (v10.BeaconService_WaitForChainStartClient, error) {
	varargs := []interface{}{arg0, arg1}
	for _, a := range arg2 {
		varargs = append(varargs, a)
	}
	ret := m.ctrl.Call(m, "WaitForChainStart", varargs...)
	ret0, _ := ret[0].(v10.BeaconService_WaitForChainStartClient)
	ret1, _ := ret[1].(error)
	return ret0, ret1
}

// WaitForChainStart indicates an expected call of WaitForChainStart
func (mr *MockBeaconServiceClientMockRecorder) WaitForChainStart(arg0, arg1 interface{}, arg2 ...interface{}) *gomock.Call {
	varargs := append([]interface{}{arg0, arg1}, arg2...)
	return mr.mock.ctrl.RecordCallWithMethodType(mr.mock, "WaitForChainStart", reflect.TypeOf((*MockBeaconServiceClient)(nil).WaitForChainStart), varargs...)
}

<<<<<<< HEAD
// MockBeaconService_LatestAttestationClient is a mock of BeaconService_LatestAttestationClient interface
type MockBeaconService_LatestAttestationClient struct {
	ctrl     *gomock.Controller
	recorder *MockBeaconService_LatestAttestationClientMockRecorder
}

// MockBeaconService_LatestAttestationClientMockRecorder is the mock recorder for MockBeaconService_LatestAttestationClient
type MockBeaconService_LatestAttestationClientMockRecorder struct {
	mock *MockBeaconService_LatestAttestationClient
}

// NewMockBeaconService_LatestAttestationClient creates a new mock instance
func NewMockBeaconService_LatestAttestationClient(ctrl *gomock.Controller) *MockBeaconService_LatestAttestationClient {
	mock := &MockBeaconService_LatestAttestationClient{ctrl: ctrl}
	mock.recorder = &MockBeaconService_LatestAttestationClientMockRecorder{mock}
	return mock
}

// EXPECT returns an object that allows the caller to indicate expected use
func (m *MockBeaconService_LatestAttestationClient) EXPECT() *MockBeaconService_LatestAttestationClientMockRecorder {
	return m.recorder
}

// CloseSend mocks base method
func (m *MockBeaconService_LatestAttestationClient) CloseSend() error {
	ret := m.ctrl.Call(m, "CloseSend")
	ret0, _ := ret[0].(error)
	return ret0
}

// CloseSend indicates an expected call of CloseSend
func (mr *MockBeaconService_LatestAttestationClientMockRecorder) CloseSend() *gomock.Call {
	return mr.mock.ctrl.RecordCallWithMethodType(mr.mock, "CloseSend", reflect.TypeOf((*MockBeaconService_LatestAttestationClient)(nil).CloseSend))
}

// Context mocks base method
func (m *MockBeaconService_LatestAttestationClient) Context() context.Context {
	ret := m.ctrl.Call(m, "Context")
	ret0, _ := ret[0].(context.Context)
	return ret0
}

// Context indicates an expected call of Context
func (mr *MockBeaconService_LatestAttestationClientMockRecorder) Context() *gomock.Call {
	return mr.mock.ctrl.RecordCallWithMethodType(mr.mock, "Context", reflect.TypeOf((*MockBeaconService_LatestAttestationClient)(nil).Context))
}

// Header mocks base method
func (m *MockBeaconService_LatestAttestationClient) Header() (metadata.MD, error) {
	ret := m.ctrl.Call(m, "Header")
	ret0, _ := ret[0].(metadata.MD)
	ret1, _ := ret[1].(error)
	return ret0, ret1
}

// Header indicates an expected call of Header
func (mr *MockBeaconService_LatestAttestationClientMockRecorder) Header() *gomock.Call {
	return mr.mock.ctrl.RecordCallWithMethodType(mr.mock, "Header", reflect.TypeOf((*MockBeaconService_LatestAttestationClient)(nil).Header))
}

// Recv mocks base method
func (m *MockBeaconService_LatestAttestationClient) Recv() (*v1.Attestation, error) {
	ret := m.ctrl.Call(m, "Recv")
	ret0, _ := ret[0].(*v1.Attestation)
	ret1, _ := ret[1].(error)
	return ret0, ret1
}

// Recv indicates an expected call of Recv
func (mr *MockBeaconService_LatestAttestationClientMockRecorder) Recv() *gomock.Call {
	return mr.mock.ctrl.RecordCallWithMethodType(mr.mock, "Recv", reflect.TypeOf((*MockBeaconService_LatestAttestationClient)(nil).Recv))
}

// RecvMsg mocks base method
func (m *MockBeaconService_LatestAttestationClient) RecvMsg(arg0 interface{}) error {
	ret := m.ctrl.Call(m, "RecvMsg", arg0)
	ret0, _ := ret[0].(error)
	return ret0
}

// RecvMsg indicates an expected call of RecvMsg
func (mr *MockBeaconService_LatestAttestationClientMockRecorder) RecvMsg(arg0 interface{}) *gomock.Call {
	return mr.mock.ctrl.RecordCallWithMethodType(mr.mock, "RecvMsg", reflect.TypeOf((*MockBeaconService_LatestAttestationClient)(nil).RecvMsg), arg0)
}

// SendMsg mocks base method
func (m *MockBeaconService_LatestAttestationClient) SendMsg(arg0 interface{}) error {
	ret := m.ctrl.Call(m, "SendMsg", arg0)
	ret0, _ := ret[0].(error)
	return ret0
}

// SendMsg indicates an expected call of SendMsg
func (mr *MockBeaconService_LatestAttestationClientMockRecorder) SendMsg(arg0 interface{}) *gomock.Call {
	return mr.mock.ctrl.RecordCallWithMethodType(mr.mock, "SendMsg", reflect.TypeOf((*MockBeaconService_LatestAttestationClient)(nil).SendMsg), arg0)
}

// Trailer mocks base method
func (m *MockBeaconService_LatestAttestationClient) Trailer() metadata.MD {
	ret := m.ctrl.Call(m, "Trailer")
	ret0, _ := ret[0].(metadata.MD)
	return ret0
}

// Trailer indicates an expected call of Trailer
func (mr *MockBeaconService_LatestAttestationClientMockRecorder) Trailer() *gomock.Call {
	return mr.mock.ctrl.RecordCallWithMethodType(mr.mock, "Trailer", reflect.TypeOf((*MockBeaconService_LatestAttestationClient)(nil).Trailer))
}

=======
>>>>>>> c4c76c74
// MockBeaconService_WaitForChainStartClient is a mock of BeaconService_WaitForChainStartClient interface
type MockBeaconService_WaitForChainStartClient struct {
	ctrl     *gomock.Controller
	recorder *MockBeaconService_WaitForChainStartClientMockRecorder
}

// MockBeaconService_WaitForChainStartClientMockRecorder is the mock recorder for MockBeaconService_WaitForChainStartClient
type MockBeaconService_WaitForChainStartClientMockRecorder struct {
	mock *MockBeaconService_WaitForChainStartClient
}

// NewMockBeaconService_WaitForChainStartClient creates a new mock instance
func NewMockBeaconService_WaitForChainStartClient(ctrl *gomock.Controller) *MockBeaconService_WaitForChainStartClient {
	mock := &MockBeaconService_WaitForChainStartClient{ctrl: ctrl}
	mock.recorder = &MockBeaconService_WaitForChainStartClientMockRecorder{mock}
	return mock
}

// EXPECT returns an object that allows the caller to indicate expected use
func (m *MockBeaconService_WaitForChainStartClient) EXPECT() *MockBeaconService_WaitForChainStartClientMockRecorder {
	return m.recorder
}

// CloseSend mocks base method
func (m *MockBeaconService_WaitForChainStartClient) CloseSend() error {
	ret := m.ctrl.Call(m, "CloseSend")
	ret0, _ := ret[0].(error)
	return ret0
}

// CloseSend indicates an expected call of CloseSend
func (mr *MockBeaconService_WaitForChainStartClientMockRecorder) CloseSend() *gomock.Call {
	return mr.mock.ctrl.RecordCallWithMethodType(mr.mock, "CloseSend", reflect.TypeOf((*MockBeaconService_WaitForChainStartClient)(nil).CloseSend))
}

// Context mocks base method
func (m *MockBeaconService_WaitForChainStartClient) Context() context.Context {
	ret := m.ctrl.Call(m, "Context")
	ret0, _ := ret[0].(context.Context)
	return ret0
}

// Context indicates an expected call of Context
func (mr *MockBeaconService_WaitForChainStartClientMockRecorder) Context() *gomock.Call {
	return mr.mock.ctrl.RecordCallWithMethodType(mr.mock, "Context", reflect.TypeOf((*MockBeaconService_WaitForChainStartClient)(nil).Context))
}

// Header mocks base method
func (m *MockBeaconService_WaitForChainStartClient) Header() (metadata.MD, error) {
	ret := m.ctrl.Call(m, "Header")
	ret0, _ := ret[0].(metadata.MD)
	ret1, _ := ret[1].(error)
	return ret0, ret1
}

// Header indicates an expected call of Header
func (mr *MockBeaconService_WaitForChainStartClientMockRecorder) Header() *gomock.Call {
	return mr.mock.ctrl.RecordCallWithMethodType(mr.mock, "Header", reflect.TypeOf((*MockBeaconService_WaitForChainStartClient)(nil).Header))
}

// Recv mocks base method
func (m *MockBeaconService_WaitForChainStartClient) Recv() (*v10.ChainStartResponse, error) {
	ret := m.ctrl.Call(m, "Recv")
	ret0, _ := ret[0].(*v10.ChainStartResponse)
	ret1, _ := ret[1].(error)
	return ret0, ret1
}

// Recv indicates an expected call of Recv
func (mr *MockBeaconService_WaitForChainStartClientMockRecorder) Recv() *gomock.Call {
	return mr.mock.ctrl.RecordCallWithMethodType(mr.mock, "Recv", reflect.TypeOf((*MockBeaconService_WaitForChainStartClient)(nil).Recv))
}

// RecvMsg mocks base method
func (m *MockBeaconService_WaitForChainStartClient) RecvMsg(arg0 interface{}) error {
	ret := m.ctrl.Call(m, "RecvMsg", arg0)
	ret0, _ := ret[0].(error)
	return ret0
}

// RecvMsg indicates an expected call of RecvMsg
func (mr *MockBeaconService_WaitForChainStartClientMockRecorder) RecvMsg(arg0 interface{}) *gomock.Call {
	return mr.mock.ctrl.RecordCallWithMethodType(mr.mock, "RecvMsg", reflect.TypeOf((*MockBeaconService_WaitForChainStartClient)(nil).RecvMsg), arg0)
}

// SendMsg mocks base method
func (m *MockBeaconService_WaitForChainStartClient) SendMsg(arg0 interface{}) error {
	ret := m.ctrl.Call(m, "SendMsg", arg0)
	ret0, _ := ret[0].(error)
	return ret0
}

// SendMsg indicates an expected call of SendMsg
func (mr *MockBeaconService_WaitForChainStartClientMockRecorder) SendMsg(arg0 interface{}) *gomock.Call {
	return mr.mock.ctrl.RecordCallWithMethodType(mr.mock, "SendMsg", reflect.TypeOf((*MockBeaconService_WaitForChainStartClient)(nil).SendMsg), arg0)
}

// Trailer mocks base method
func (m *MockBeaconService_WaitForChainStartClient) Trailer() metadata.MD {
	ret := m.ctrl.Call(m, "Trailer")
	ret0, _ := ret[0].(metadata.MD)
	return ret0
}

// Trailer indicates an expected call of Trailer
func (mr *MockBeaconService_WaitForChainStartClientMockRecorder) Trailer() *gomock.Call {
	return mr.mock.ctrl.RecordCallWithMethodType(mr.mock, "Trailer", reflect.TypeOf((*MockBeaconService_WaitForChainStartClient)(nil).Trailer))
}<|MERGE_RESOLUTION|>--- conflicted
+++ resolved
@@ -40,10 +40,7 @@
 
 // BlockTree mocks base method
 func (m *MockBeaconServiceClient) BlockTree(arg0 context.Context, arg1 *types.Empty, arg2 ...grpc.CallOption) (*v10.BlockTreeResponse, error) {
-<<<<<<< HEAD
-=======
 	m.ctrl.T.Helper()
->>>>>>> c4c76c74
 	varargs := []interface{}{arg0, arg1}
 	for _, a := range arg2 {
 		varargs = append(varargs, a)
@@ -56,10 +53,7 @@
 
 // BlockTree indicates an expected call of BlockTree
 func (mr *MockBeaconServiceClientMockRecorder) BlockTree(arg0, arg1 interface{}, arg2 ...interface{}) *gomock.Call {
-<<<<<<< HEAD
-=======
 	mr.mock.ctrl.T.Helper()
->>>>>>> c4c76c74
 	varargs := append([]interface{}{arg0, arg1}, arg2...)
 	return mr.mock.ctrl.RecordCallWithMethodType(mr.mock, "BlockTree", reflect.TypeOf((*MockBeaconServiceClient)(nil).BlockTree), varargs...)
 }
@@ -82,14 +76,9 @@
 	return mr.mock.ctrl.RecordCallWithMethodType(mr.mock, "CanonicalHead", reflect.TypeOf((*MockBeaconServiceClient)(nil).CanonicalHead), varargs...)
 }
 
-<<<<<<< HEAD
-// Eth1Data mocks base method
-func (m *MockBeaconServiceClient) Eth1Data(arg0 context.Context, arg1 *types.Empty, arg2 ...grpc.CallOption) (*v10.Eth1DataResponse, error) {
-=======
 // DomainData mocks base method
 func (m *MockBeaconServiceClient) DomainData(arg0 context.Context, arg1 *v10.DomainRequest, arg2 ...grpc.CallOption) (*v10.DomainResponse, error) {
 	m.ctrl.T.Helper()
->>>>>>> c4c76c74
 	varargs := []interface{}{arg0, arg1}
 	for _, a := range arg2 {
 		varargs = append(varargs, a)
@@ -100,26 +89,16 @@
 	return ret0, ret1
 }
 
-<<<<<<< HEAD
-// Eth1Data indicates an expected call of Eth1Data
-func (mr *MockBeaconServiceClientMockRecorder) Eth1Data(arg0, arg1 interface{}, arg2 ...interface{}) *gomock.Call {
-=======
 // DomainData indicates an expected call of DomainData
 func (mr *MockBeaconServiceClientMockRecorder) DomainData(arg0, arg1 interface{}, arg2 ...interface{}) *gomock.Call {
 	mr.mock.ctrl.T.Helper()
->>>>>>> c4c76c74
 	varargs := append([]interface{}{arg0, arg1}, arg2...)
 	return mr.mock.ctrl.RecordCallWithMethodType(mr.mock, "DomainData", reflect.TypeOf((*MockBeaconServiceClient)(nil).DomainData), varargs...)
 }
 
-<<<<<<< HEAD
-// ForkData mocks base method
-func (m *MockBeaconServiceClient) ForkData(arg0 context.Context, arg1 *types.Empty, arg2 ...grpc.CallOption) (*v1.Fork, error) {
-=======
 // Eth1Data mocks base method
 func (m *MockBeaconServiceClient) Eth1Data(arg0 context.Context, arg1 *types.Empty, arg2 ...grpc.CallOption) (*v10.Eth1DataResponse, error) {
 	m.ctrl.T.Helper()
->>>>>>> c4c76c74
 	varargs := []interface{}{arg0, arg1}
 	for _, a := range arg2 {
 		varargs = append(varargs, a)
@@ -130,14 +109,9 @@
 	return ret0, ret1
 }
 
-<<<<<<< HEAD
-// ForkData indicates an expected call of ForkData
-func (mr *MockBeaconServiceClientMockRecorder) ForkData(arg0, arg1 interface{}, arg2 ...interface{}) *gomock.Call {
-=======
 // Eth1Data indicates an expected call of Eth1Data
 func (mr *MockBeaconServiceClientMockRecorder) Eth1Data(arg0, arg1 interface{}, arg2 ...interface{}) *gomock.Call {
 	mr.mock.ctrl.T.Helper()
->>>>>>> c4c76c74
 	varargs := append([]interface{}{arg0, arg1}, arg2...)
 	return mr.mock.ctrl.RecordCallWithMethodType(mr.mock, "Eth1Data", reflect.TypeOf((*MockBeaconServiceClient)(nil).Eth1Data), varargs...)
 }
@@ -196,118 +170,6 @@
 	return mr.mock.ctrl.RecordCallWithMethodType(mr.mock, "WaitForChainStart", reflect.TypeOf((*MockBeaconServiceClient)(nil).WaitForChainStart), varargs...)
 }
 
-<<<<<<< HEAD
-// MockBeaconService_LatestAttestationClient is a mock of BeaconService_LatestAttestationClient interface
-type MockBeaconService_LatestAttestationClient struct {
-	ctrl     *gomock.Controller
-	recorder *MockBeaconService_LatestAttestationClientMockRecorder
-}
-
-// MockBeaconService_LatestAttestationClientMockRecorder is the mock recorder for MockBeaconService_LatestAttestationClient
-type MockBeaconService_LatestAttestationClientMockRecorder struct {
-	mock *MockBeaconService_LatestAttestationClient
-}
-
-// NewMockBeaconService_LatestAttestationClient creates a new mock instance
-func NewMockBeaconService_LatestAttestationClient(ctrl *gomock.Controller) *MockBeaconService_LatestAttestationClient {
-	mock := &MockBeaconService_LatestAttestationClient{ctrl: ctrl}
-	mock.recorder = &MockBeaconService_LatestAttestationClientMockRecorder{mock}
-	return mock
-}
-
-// EXPECT returns an object that allows the caller to indicate expected use
-func (m *MockBeaconService_LatestAttestationClient) EXPECT() *MockBeaconService_LatestAttestationClientMockRecorder {
-	return m.recorder
-}
-
-// CloseSend mocks base method
-func (m *MockBeaconService_LatestAttestationClient) CloseSend() error {
-	ret := m.ctrl.Call(m, "CloseSend")
-	ret0, _ := ret[0].(error)
-	return ret0
-}
-
-// CloseSend indicates an expected call of CloseSend
-func (mr *MockBeaconService_LatestAttestationClientMockRecorder) CloseSend() *gomock.Call {
-	return mr.mock.ctrl.RecordCallWithMethodType(mr.mock, "CloseSend", reflect.TypeOf((*MockBeaconService_LatestAttestationClient)(nil).CloseSend))
-}
-
-// Context mocks base method
-func (m *MockBeaconService_LatestAttestationClient) Context() context.Context {
-	ret := m.ctrl.Call(m, "Context")
-	ret0, _ := ret[0].(context.Context)
-	return ret0
-}
-
-// Context indicates an expected call of Context
-func (mr *MockBeaconService_LatestAttestationClientMockRecorder) Context() *gomock.Call {
-	return mr.mock.ctrl.RecordCallWithMethodType(mr.mock, "Context", reflect.TypeOf((*MockBeaconService_LatestAttestationClient)(nil).Context))
-}
-
-// Header mocks base method
-func (m *MockBeaconService_LatestAttestationClient) Header() (metadata.MD, error) {
-	ret := m.ctrl.Call(m, "Header")
-	ret0, _ := ret[0].(metadata.MD)
-	ret1, _ := ret[1].(error)
-	return ret0, ret1
-}
-
-// Header indicates an expected call of Header
-func (mr *MockBeaconService_LatestAttestationClientMockRecorder) Header() *gomock.Call {
-	return mr.mock.ctrl.RecordCallWithMethodType(mr.mock, "Header", reflect.TypeOf((*MockBeaconService_LatestAttestationClient)(nil).Header))
-}
-
-// Recv mocks base method
-func (m *MockBeaconService_LatestAttestationClient) Recv() (*v1.Attestation, error) {
-	ret := m.ctrl.Call(m, "Recv")
-	ret0, _ := ret[0].(*v1.Attestation)
-	ret1, _ := ret[1].(error)
-	return ret0, ret1
-}
-
-// Recv indicates an expected call of Recv
-func (mr *MockBeaconService_LatestAttestationClientMockRecorder) Recv() *gomock.Call {
-	return mr.mock.ctrl.RecordCallWithMethodType(mr.mock, "Recv", reflect.TypeOf((*MockBeaconService_LatestAttestationClient)(nil).Recv))
-}
-
-// RecvMsg mocks base method
-func (m *MockBeaconService_LatestAttestationClient) RecvMsg(arg0 interface{}) error {
-	ret := m.ctrl.Call(m, "RecvMsg", arg0)
-	ret0, _ := ret[0].(error)
-	return ret0
-}
-
-// RecvMsg indicates an expected call of RecvMsg
-func (mr *MockBeaconService_LatestAttestationClientMockRecorder) RecvMsg(arg0 interface{}) *gomock.Call {
-	return mr.mock.ctrl.RecordCallWithMethodType(mr.mock, "RecvMsg", reflect.TypeOf((*MockBeaconService_LatestAttestationClient)(nil).RecvMsg), arg0)
-}
-
-// SendMsg mocks base method
-func (m *MockBeaconService_LatestAttestationClient) SendMsg(arg0 interface{}) error {
-	ret := m.ctrl.Call(m, "SendMsg", arg0)
-	ret0, _ := ret[0].(error)
-	return ret0
-}
-
-// SendMsg indicates an expected call of SendMsg
-func (mr *MockBeaconService_LatestAttestationClientMockRecorder) SendMsg(arg0 interface{}) *gomock.Call {
-	return mr.mock.ctrl.RecordCallWithMethodType(mr.mock, "SendMsg", reflect.TypeOf((*MockBeaconService_LatestAttestationClient)(nil).SendMsg), arg0)
-}
-
-// Trailer mocks base method
-func (m *MockBeaconService_LatestAttestationClient) Trailer() metadata.MD {
-	ret := m.ctrl.Call(m, "Trailer")
-	ret0, _ := ret[0].(metadata.MD)
-	return ret0
-}
-
-// Trailer indicates an expected call of Trailer
-func (mr *MockBeaconService_LatestAttestationClientMockRecorder) Trailer() *gomock.Call {
-	return mr.mock.ctrl.RecordCallWithMethodType(mr.mock, "Trailer", reflect.TypeOf((*MockBeaconService_LatestAttestationClient)(nil).Trailer))
-}
-
-=======
->>>>>>> c4c76c74
 // MockBeaconService_WaitForChainStartClient is a mock of BeaconService_WaitForChainStartClient interface
 type MockBeaconService_WaitForChainStartClient struct {
 	ctrl     *gomock.Controller
