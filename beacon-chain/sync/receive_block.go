--- conflicted
+++ resolved
@@ -186,11 +186,7 @@
 		return nil, nil, false, err
 	}
 
-<<<<<<< HEAD
 	if headRoot != bytesutil.ToBytes32(block.ParentBlockRoot) {
-=======
-	if headRoot != bytesutil.ToBytes32(block.ParentRootHash32) {
->>>>>>> b1334c61
 		// Save historical state from forked block.
 		forkedBlock.Inc()
 		log.WithFields(logrus.Fields{
@@ -201,9 +197,6 @@
 			log.Errorf("Could not save historical state %v", err)
 			return nil, nil, false, err
 		}
-	} else {
-		forkedBlock.Inc()
-		log.Warnf("Received Block from a Forked Chain with root %#x and slot %d", blockRoot, block.Slot)
 	}
 
 	if err := rs.chainService.ApplyForkChoiceRule(ctx, block, beaconState); err != nil {
