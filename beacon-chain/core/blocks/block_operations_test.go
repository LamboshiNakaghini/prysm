--- conflicted
+++ resolved
@@ -667,14 +667,10 @@
 	attestations := []*pb.Attestation{
 		{
 			Data: &pb.AttestationData{
-<<<<<<< HEAD
 				TargetEpoch: params.BeaconConfig().GenesisEpoch,
 				Crosslink: &pb.Crosslink{
 					Shard: 0,
 				},
-=======
-				Slot: 5,
->>>>>>> ab35814d
 			},
 		},
 	}
@@ -683,7 +679,6 @@
 			Attestations: attestations,
 		},
 	}
-<<<<<<< HEAD
 	deposits, _ := setupInitialDeposits(t, 100)
 	beaconState, err := state.GenesisBeaconState(deposits, uint64(0), &pb.Eth1Data{})
 	if err != nil {
@@ -693,10 +688,6 @@
 	attestationSlot, err := helpers.AttestationDataSlot(beaconState, attestations[0].Data)
 	if err != nil {
 		t.Fatal(err)
-=======
-	state := &pb.BeaconState{
-		Slot: 5,
->>>>>>> ab35814d
 	}
 
 	want := fmt.Sprintf(
@@ -718,14 +709,10 @@
 	attestations := []*pb.Attestation{
 		{
 			Data: &pb.AttestationData{
-<<<<<<< HEAD
 				TargetEpoch: params.BeaconConfig().GenesisEpoch,
 				Crosslink: &pb.Crosslink{
 					Shard: 0,
 				},
-=======
-				Slot: 5,
->>>>>>> ab35814d
 			},
 		},
 	}
@@ -734,15 +721,10 @@
 			Attestations: attestations,
 		},
 	}
-<<<<<<< HEAD
 	deposits, _ := setupInitialDeposits(t, 100)
 	beaconState, err := state.GenesisBeaconState(deposits, uint64(0), &pb.Eth1Data{})
 	if err != nil {
 		t.Fatal(err)
-=======
-	state := &pb.BeaconState{
-		Slot: 5 + 2*params.BeaconConfig().SlotsPerEpoch,
->>>>>>> ab35814d
 	}
 	beaconState.Slot += params.BeaconConfig().SlotsPerEpoch*4 + params.BeaconConfig().MinAttestationInclusionDelay
 
@@ -765,16 +747,11 @@
 	attestations := []*pb.Attestation{
 		{
 			Data: &pb.AttestationData{
-<<<<<<< HEAD
 				TargetEpoch: params.BeaconConfig().GenesisEpoch,
 				SourceEpoch: params.BeaconConfig().GenesisEpoch + 1,
 				Crosslink: &pb.Crosslink{
 					Shard: 0,
 				},
-=======
-				Slot:           152,
-				JustifiedEpoch: 2,
->>>>>>> ab35814d
 			},
 		},
 	}
@@ -783,16 +760,10 @@
 			Attestations: attestations,
 		},
 	}
-<<<<<<< HEAD
 	deposits, _ := setupInitialDeposits(t, 100)
 	beaconState, err := state.GenesisBeaconState(deposits, uint64(0), &pb.Eth1Data{})
 	if err != nil {
 		t.Fatal(err)
-=======
-	state := &pb.BeaconState{
-		Slot:                  158,
-		CurrentJustifiedEpoch: 1,
->>>>>>> ab35814d
 	}
 	beaconState.Slot += params.BeaconConfig().MinAttestationInclusionDelay
 	beaconState.CurrentCrosslinks = []*pb.Crosslink{
@@ -837,16 +808,11 @@
 	attestations := []*pb.Attestation{
 		{
 			Data: &pb.AttestationData{
-<<<<<<< HEAD
 				TargetEpoch: params.BeaconConfig().GenesisEpoch,
 				SourceEpoch: params.BeaconConfig().GenesisEpoch + 1,
 				Crosslink: &pb.Crosslink{
 					Shard: 0,
 				},
-=======
-				Slot:           params.BeaconConfig().SlotsPerEpoch + 1,
-				JustifiedEpoch: 3,
->>>>>>> ab35814d
 			},
 		},
 	}
@@ -855,7 +821,6 @@
 			Attestations: attestations,
 		},
 	}
-<<<<<<< HEAD
 	deposits, _ := setupInitialDeposits(t, 100)
 	beaconState, err := state.GenesisBeaconState(deposits, uint64(0), &pb.Eth1Data{})
 	if err != nil {
@@ -866,11 +831,6 @@
 		{
 			Shard: 0,
 		},
-=======
-	state := &pb.BeaconState{
-		Slot:                   2 * params.BeaconConfig().SlotsPerEpoch,
-		PreviousJustifiedEpoch: 2,
->>>>>>> ab35814d
 	}
 	beaconState.PreviousJustifiedRoot = []byte("tron-sucks")
 	beaconState.PreviousEpochAttestations = []*pb.PendingAttestation{}
@@ -891,7 +851,6 @@
 	block.Body.Attestations[0].Data.SourceEpoch = helpers.PrevEpoch(beaconState)
 	block.Body.Attestations[0].Data.SourceRoot = []byte{}
 
-<<<<<<< HEAD
 	want = fmt.Sprintf(
 		"expected source root %#x, received %#x",
 		beaconState.PreviousJustifiedRoot,
@@ -903,23 +862,6 @@
 		false,
 	); !strings.Contains(err.Error(), want) {
 		t.Errorf("Expected %s, received %v", want, err)
-=======
-	// If attestation.latest_cross_link_root != state.latest_crosslinks[shard].shard_block_root
-	// AND
-	// attestation.data.shard_block_root != state.latest_crosslinks[shard].shard_block_root
-	// the attestation should be invalid.
-	stateLatestCrosslinks := []*pb.Crosslink{
-		{
-			CrosslinkDataRootHash32: []byte{1},
-		},
-	}
-	state := &pb.BeaconState{
-		Slot:                   70,
-		PreviousJustifiedEpoch: 0,
-		LatestBlockRoots:       blockRoots,
-		PreviousJustifiedRoot:  blockRoots[0],
-		LatestCrosslinks:       stateLatestCrosslinks,
->>>>>>> ab35814d
 	}
 }
 
@@ -927,7 +869,6 @@
 	attestations := []*pb.Attestation{
 		{
 			Data: &pb.AttestationData{
-<<<<<<< HEAD
 				TargetEpoch: params.BeaconConfig().GenesisEpoch,
 				SourceEpoch: params.BeaconConfig().GenesisEpoch,
 				SourceRoot:  []byte("tron-sucks"),
@@ -935,14 +876,6 @@
 					Shard: 0,
 					Epoch: params.BeaconConfig().GenesisEpoch + 1,
 				},
-=======
-				Shard:                    0,
-				Slot:                     20,
-				JustifiedBlockRootHash32: blockRoots[0],
-				LatestCrosslink:          &pb.Crosslink{CrosslinkDataRootHash32: []byte{2}},
-				CrosslinkDataRoot:        params.BeaconConfig().ZeroHash[:],
-				JustifiedEpoch:           0,
->>>>>>> ab35814d
 			},
 		},
 	}
@@ -992,7 +925,6 @@
 	if err != nil {
 		t.Fatal(err)
 	}
-<<<<<<< HEAD
 	block.Body.Attestations[0].Data.Crosslink.ParentRoot = encoded[:]
 	block.Body.Attestations[0].Data.Crosslink.DataRoot = encoded[:]
 
@@ -1003,14 +935,6 @@
 		false,
 	); !strings.Contains(err.Error(), want) {
 		t.Errorf("Expected %s, received %v", want, err)
-=======
-	state := &pb.BeaconState{
-		Slot:                   70,
-		PreviousJustifiedEpoch: 0,
-		LatestBlockRoots:       blockRoots,
-		LatestCrosslinks:       stateLatestCrosslinks,
-		PreviousJustifiedRoot:  blockRoots[0],
->>>>>>> ab35814d
 	}
 }
 
@@ -1018,7 +942,6 @@
 	attestations := []*pb.Attestation{
 		{
 			Data: &pb.AttestationData{
-<<<<<<< HEAD
 				TargetEpoch: params.BeaconConfig().GenesisEpoch,
 				SourceEpoch: params.BeaconConfig().GenesisEpoch,
 				SourceRoot:  []byte("tron-sucks"),
@@ -1026,14 +949,6 @@
 					Shard: 0,
 					Epoch: params.BeaconConfig().GenesisEpoch,
 				},
-=======
-				Shard:                    0,
-				Slot:                     20,
-				JustifiedBlockRootHash32: blockRoots[0],
-				LatestCrosslink:          &pb.Crosslink{CrosslinkDataRootHash32: []byte{1}},
-				CrosslinkDataRoot:        []byte{1},
-				JustifiedEpoch:           0,
->>>>>>> ab35814d
 			},
 			AggregationBitfield: []byte{0xC0, 0xC0, 0xC0, 0xC0},
 			CustodyBitfield:     []byte{},
@@ -1067,39 +982,12 @@
 			Epoch: params.BeaconConfig().GenesisEpoch,
 		},
 	}
-<<<<<<< HEAD
 	beaconState.CurrentJustifiedRoot = []byte("tron-sucks")
 	beaconState.CurrentEpochAttestations = []*pb.PendingAttestation{}
 
 	encoded, err := ssz.TreeHash(beaconState.CurrentCrosslinks[0])
 	if err != nil {
 		t.Fatal(err)
-=======
-	state := &pb.BeaconState{
-		Slot:                   70,
-		PreviousJustifiedEpoch: 0,
-		LatestBlockRoots:       blockRoots,
-		LatestCrosslinks:       stateLatestCrosslinks,
-		PreviousJustifiedRoot:  blockRoots[0],
-	}
-	att1 := &pb.Attestation{
-		Data: &pb.AttestationData{
-			Shard:                    0,
-			Slot:                     20,
-			JustifiedBlockRootHash32: blockRoots[0],
-			LatestCrosslink:          &pb.Crosslink{CrosslinkDataRootHash32: []byte{1}},
-			CrosslinkDataRoot:        params.BeaconConfig().ZeroHash[:],
-			JustifiedEpoch:           0,
-		},
-		AggregationBitfield: []byte{1},
-		CustodyBitfield:     []byte{1},
-	}
-	attestations := []*pb.Attestation{att1}
-	block := &pb.BeaconBlock{
-		Body: &pb.BeaconBlockBody{
-			Attestations: attestations,
-		},
->>>>>>> ab35814d
 	}
 	block.Body.Attestations[0].Data.Crosslink.ParentRoot = encoded[:]
 	block.Body.Attestations[0].Data.Crosslink.DataRoot = params.BeaconConfig().ZeroHash[:]
@@ -1108,29 +996,8 @@
 		beaconState,
 		block,
 		false,
-<<<<<<< HEAD
 	); err != nil {
 		t.Errorf("Unexpected error: %v", err)
-=======
-	)
-	pendingAttestations := newState.LatestAttestations
-	if err != nil {
-		t.Fatalf("Could not produce pending attestations: %v", err)
-	}
-	if !reflect.DeepEqual(pendingAttestations[0].Data, att1.Data) {
-		t.Errorf(
-			"Did not create pending attestation correctly with inner data, wanted %v, received %v",
-			att1.Data,
-			pendingAttestations[0].Data,
-		)
-	}
-	if pendingAttestations[0].InclusionSlot != 70 {
-		t.Errorf(
-			"Pending attestation not included at correct slot: wanted %v, received %v",
-			64,
-			pendingAttestations[0].InclusionSlot,
-		)
->>>>>>> ab35814d
 	}
 }
 
