// Package helpers contains helper functions outlined in ETH2.0 spec:
// https://github.com/ethereum/eth2.0-specs/blob/master/specs/core/0_beacon-chain.md#helper-functions
package helpers

import (
	"errors"
	"fmt"
	"sort"

	"github.com/prysmaticlabs/prysm/beacon-chain/cache"
	"github.com/prysmaticlabs/prysm/beacon-chain/utils"
	pb "github.com/prysmaticlabs/prysm/proto/beacon/p2p/v1"
	"github.com/prysmaticlabs/prysm/shared/bitutil"
	"github.com/prysmaticlabs/prysm/shared/mathutil"
	"github.com/prysmaticlabs/prysm/shared/params"
	"google.golang.org/grpc/codes"
	"google.golang.org/grpc/status"
)

var committeeCache = cache.NewCommitteesCache()

// CrosslinkCommittee defines the validator committee of slot and shard combinations.
type CrosslinkCommittee struct {
	Committee []uint64
	Shard     uint64
}

// EpochCommitteeCount returns the number of crosslink committees of an epoch.
//
// Spec pseudocode definition:
//   def get_epoch_committee_count(state: BeaconState, epoch: Epoch) -> int:
//    """
//    Return the number of committees at ``epoch``.
//    """
//    active_validator_indices = get_active_validator_indices(state, epoch)
//    return max(
//        1,
//        min(
//            SHARD_COUNT // SLOTS_PER_EPOCH,
//            len(active_validator_indices) // SLOTS_PER_EPOCH // TARGET_COMMITTEE_SIZE,
//        )
//    ) * SLOTS_PER_EPOCH
func EpochCommitteeCount(state *pb.BeaconState, epoch uint64) uint64 {
<<<<<<< HEAD
	activeIndices := ActiveValidatorIndices(state.ValidatorRegistry, epoch)
	minCommitteePerSlot := uint64(1)

=======
	minCommitteePerSlot := uint64(1)
	activeIndices := ActiveValidatorIndices(state, epoch)
>>>>>>> 4f3ab898
	// Max committee count per slot will be 0 when shard count is less than epoch length, this
	// covers the special case to ensure there's always 1 max committee count per slot.
	var committeeSizesPerSlot = minCommitteePerSlot
	if params.BeaconConfig().ShardCount/params.BeaconConfig().SlotsPerEpoch > minCommitteePerSlot {
		committeeSizesPerSlot = params.BeaconConfig().ShardCount / params.BeaconConfig().SlotsPerEpoch
	}
	count := uint64(len(activeIndices))
	var currCommitteePerSlot = count / params.BeaconConfig().SlotsPerEpoch / params.BeaconConfig().TargetCommitteeSize

<<<<<<< HEAD
	if currCommitteePerSlot > maxCommitteePerSlot {
		return maxCommitteePerSlot * params.BeaconConfig().SlotsPerEpoch
=======
	if currCommitteePerSlot > committeeSizesPerSlot {
		return committeeSizesPerSlot * params.BeaconConfig().SlotsPerEpoch
>>>>>>> 4f3ab898
	}
	if currCommitteePerSlot < 1 {
		return minCommitteePerSlot * params.BeaconConfig().SlotsPerEpoch
	}
	return currCommitteePerSlot * params.BeaconConfig().SlotsPerEpoch
}

<<<<<<< HEAD
// CurrentEpochCommitteeCount returns the number of crosslink committees per epoch
// of the current epoch.
// Ex: Returns 100 means there's 8 committees assigned to current epoch.
//
// Spec pseudocode definition:
//   def get_current_epoch_committee_count(state: BeaconState) -> int:
//    """
//    Return the number of committees in the current epoch of the given ``state``.
//    """
//    current_active_validators = get_active_validator_indices(
//        state.validator_registry,
//        get_current_epoch(state),
//    )
//    return get_epoch_committee_count(len(current_active_validators)
func CurrentEpochCommitteeCount(state *pb.BeaconState) uint64 {
	return EpochCommitteeCount(state, CurrentEpoch(state))
}

// PrevEpochCommitteeCount returns the number of committees per slot
// of the previous epoch.
//
// Spec pseudocode definition:
//   def get_previous_epoch_committee_count(state: BeaconState) -> int:
//    """
//    Return the number of committees in the previous epoch of the given ``state``.
//    """
//    previous_active_validators = get_active_validator_indices(
//        state.validator_registry,
//        state.previous_epoch,
//    )
//    return get_epoch_committee_count(len(previous_active_validators))
func PrevEpochCommitteeCount(state *pb.BeaconState) uint64 {
	return EpochCommitteeCount(state, PrevEpoch(state))
}

// NextEpochCommitteeCount returns the number of committees per slot
// of the next epoch.
=======
// CrosslinkCommitteeAtEpoch returns the crosslink committee of a given epoch.
>>>>>>> 4f3ab898
//
// Spec pseudocode definition:
//  def get_crosslink_committee(state: BeaconState, epoch: Epoch, shard: Shard) -> List[ValidatorIndex]:
//    return compute_committee(
//        indices=get_active_validator_indices(state, epoch),
//        seed=generate_seed(state, epoch),
//        index=(shard + SHARD_COUNT - get_epoch_start_shard(state, epoch)) % SHARD_COUNT,
//        count=get_epoch_committee_count(state, epoch),
//    )
<<<<<<< HEAD
//    return get_epoch_committee_count(len(next_active_validators))
func NextEpochCommitteeCount(state *pb.BeaconState) uint64 {
	return EpochCommitteeCount(state, CurrentEpoch(state)+1)
}

// CrosslinkCommitteesAtSlot returns the list of crosslink committees, it
// contains the shard associated with the committee and the validator indices
// in that committee.
//
// Spec pseudocode definition:
//   def get_crosslink_committees_at_slot(state: BeaconState,
//                                     slot: Slot,
//                                     registry_change: bool=False) -> List[Tuple[List[ValidatorIndex], Shard]]:
//    """
//    Return the list of ``(committee, shard)`` tuples for the ``slot``.
//
//    Note: There are two possible shufflings for crosslink committees for a
//    ``slot`` in the next epoch -- with and without a `registry_change`
//    """
//    epoch = slot_to_epoch(slot)
//    current_epoch = get_current_epoch(state)
//    previous_epoch = get_previous_epoch(state)
//    next_epoch = current_epoch + 1
//
//    assert previous_epoch <= epoch <= next_epoch
//
//    if epoch == current_epoch:
//        return get_current_epoch_committees_at_slot(state, slot)
//    elif epoch == previous_epoch:
//        return get_previous_epoch_committees_at_slot(state, slot)
//    elif epoch == next_epoch:
//        return get_next_epoch_committee_count(state, slot, registry_change)
func CrosslinkCommitteesAtSlot(
	state *pb.BeaconState,
	slot uint64,
	registryChange bool) ([]*CrosslinkCommittee, error) {

	wantedEpoch := SlotToEpoch(slot)
	currentEpoch := CurrentEpoch(state)
	prevEpoch := PrevEpoch(state)
	nextEpoch := NextEpoch(state)

	switch wantedEpoch {
	case currentEpoch:
		return currEpochCommitteesAtSlot(state, slot)
	case prevEpoch:
		return prevEpochCommitteesAtSlot(state, slot)
	case nextEpoch:
		return nextEpochCommitteesAtSlot(state, slot, registryChange)
	default:
		return nil, fmt.Errorf(
			"input committee epoch %d out of bounds: %d <= epoch <= %d",
			wantedEpoch-params.BeaconConfig().GenesisEpoch,
			prevEpoch-params.BeaconConfig().GenesisEpoch,
			currentEpoch-params.BeaconConfig().GenesisEpoch,
		)
=======
func CrosslinkCommitteeAtEpoch(state *pb.BeaconState, epoch uint64, shard uint64) ([]uint64, error) {
	indices := ActiveValidatorIndices(state, epoch)
	seed := GenerateSeed(state, epoch)
	startShard, err := EpochStartShard(state, epoch)
	if err != nil {
		return nil, fmt.Errorf("could not get start shard: %v", err)
>>>>>>> 4f3ab898
	}
	shardCount := params.BeaconConfig().ShardCount
	currentShard := (shard + shardCount - startShard) % shardCount
	committeeCount := EpochCommitteeCount(state, epoch)
	return ComputeCommittee(indices, seed, currentShard, committeeCount)
}

// ComputeCommittee returns the requested shuffled committee out of the total committees using
// validator indices and seed.
//
// Spec pseudocode definition:
//  def compute_committee(indices: List[ValidatorIndex], seed: Bytes32, index: int, count: int) -> List[ValidatorIndex]:
//    start = (len(indices) * index) // count
//    end = (len(indices) * (index + 1)) // count
//    return [indices[get_shuffled_index(i, len(indices), seed)] for i in range(start, end)]
func ComputeCommittee(
	validatorIndices []uint64,
	seed [32]byte,
<<<<<<< HEAD
	validators []*pb.Validator,
	epoch uint64) ([][]uint64, error) {

	// Figure out how many committees can be in a single epoch.
	activeIndices := ActiveValidatorIndices(validators, epoch)
	state := &pb.BeaconState{ValidatorRegistry: validators}
	committeesPerEpoch := EpochCommitteeCount(state, epoch)

	// Convert slot to bytes and xor it with seed.
	epochInBytes := make([]byte, 32)
	binary.LittleEndian.PutUint64(epochInBytes, epoch)
	seed = bytesutil.ToBytes32(bytesutil.Xor(seed[:], epochInBytes))

	shuffledIndices, err := utils.ShuffleIndices(seed, activeIndices)
	if err != nil {
		return nil, err
=======
	index uint64,
	totalCommittees uint64,
) ([]uint64, error) {
	validatorCount := uint64(len(validatorIndices))
	startOffset := utils.SplitOffset(validatorCount, totalCommittees, index)
	endOffset := utils.SplitOffset(validatorCount, totalCommittees, index+1)

	indices := make([]uint64, endOffset-startOffset)
	for i := startOffset; i < endOffset; i++ {
		permutedIndex, err := utils.PermutedIndex(i, validatorCount, seed)
		if err != nil {
			return []uint64{}, fmt.Errorf("could not get permuted index at index %d: %v", i, err)
		}
		indices[i-startOffset] = validatorIndices[permutedIndex]
>>>>>>> 4f3ab898
	}
	return indices, nil
}

// AttestingIndices returns the attesting participants indices.
//
// Spec pseudocode definition:
//   def get_attesting_indices(state: BeaconState,
//                          attestation_data: AttestationData,
//                          bitfield: bytes) -> List[ValidatorIndex]:
//    """
//    Return the sorted attesting indices corresponding to ``attestation_data`` and ``bitfield``.
//    """
//    committee = get_crosslink_committee(state, attestation_data.target_epoch, attestation_data.crosslink.shard)
//    assert verify_bitfield(bitfield, len(committee))
//    return sorted([index for i, index in enumerate(committee) if get_bitfield_bit(bitfield, i) == 0b1])
func AttestingIndices(state *pb.BeaconState, data *pb.AttestationData, bitfield []byte) ([]uint64, error) {
	committee, err := CrosslinkCommitteeAtEpoch(state, data.TargetEpoch, data.Shard)
	if err != nil {
		return nil, fmt.Errorf("could not get committee: %v", err)
	}
<<<<<<< HEAD

	if cachedCommittees == nil {
		crosslinkCommittees, err := CrosslinkCommitteesAtSlot(state, slot, false /* registryChange */)
		if err != nil {
			return nil, err
		}
		cachedCommittees = ToCommitteeCache(slot, crosslinkCommittees)

		if err := committeeCache.AddCommittees(cachedCommittees); err != nil {
			return nil, err
		}
	}

	var selectedCommittee []uint64
	for _, committee := range cachedCommittees.Committees {
		if committee.Shard == attestationData.Shard {
			selectedCommittee = committee.Committee
			break
		}
	}

	if len(selectedCommittee) == 0 {
		return nil, nil
	}

	if isValidated, err := VerifyBitfield(bitfield, len(selectedCommittee)); !isValidated || err != nil {
=======
	if isValidated, err := VerifyBitfield(bitfield, len(committee)); !isValidated || err != nil {
>>>>>>> 4f3ab898
		if err != nil {
			return nil, err
		}
		return nil, errors.New("bitfield is unable to be verified")
	}
	sort.Slice(committee, func(i, j int) bool { return committee[i] < committee[j] })
	return committee, nil
}

// VerifyBitfield validates a bitfield with a given committee size.
//
// Spec pseudocode definition:
//   def verify_bitfield(bitfield: bytes, committee_size: int) -> bool:
//     """
//     Verify ``bitfield`` against the ``committee_size``.
//     """
//     if len(bitfield) != (committee_size + 7) // 8:
//         return False
//     # Check `bitfield` is padded with zero bits only
//     for i in range(committee_size, len(bitfield) * 8):
//         if get_bitfield_bit(bitfield, i) == 0b1:
//             return False
//     return True
func VerifyBitfield(bitfield []byte, committeeSize int) (bool, error) {
	if len(bitfield) != mathutil.CeilDiv8(committeeSize) {
		return false, fmt.Errorf(
			"wanted participants bitfield length %d, got: %d",
			mathutil.CeilDiv8(committeeSize),
			len(bitfield))
	}
	bitLength := len(bitfield) << 3
	for i := committeeSize; i < bitLength; i++ {
		set, err := bitutil.CheckBit(bitfield, i)
		if err != nil {
			return false, err
		}
		if set {
			return false, nil
		}
	}
	return true, nil
}

// CommitteeAssignment is used to query committee assignment from
// current and previous epoch.
//
// Spec pseudocode definition:
//   def get_committee_assignment(
//        state: BeaconState,
//        epoch: Epoch,
//        validator_index: ValidatorIndex,
//        registry_change: bool=False) -> Tuple[List[ValidatorIndex], Shard, Slot, bool]:
//    """
//    Return the committee assignment in the ``epoch`` for ``validator_index`` and ``registry_change``.
//    ``assignment`` returned is a tuple of the following form:
//        * ``assignment[0]`` is the list of validators in the committee
//        * ``assignment[1]`` is the shard to which the committee is assigned
//        * ``assignment[2]`` is the slot at which the committee is assigned
//        * ``assignment[3]`` is a bool signaling if the validator is expected to propose
//            a beacon block at the assigned slot.
//    """
//    previous_epoch = get_previous_epoch(state)
//    next_epoch = get_current_epoch(state)
//    assert previous_epoch <= epoch <= next_epoch
//
//    epoch_start_slot = get_epoch_start_slot(epoch)
//    for slot in range(epoch_start_slot, epoch_start_slot + SLOTS_PER_EPOCH):
//        crosslink_committees = get_crosslink_committees_at_slot(
//            state,
//            slot,
//            registry_change=registry_change,
//        )
//        selected_committees = [
//            committee  # Tuple[List[ValidatorIndex], Shard]
//            for committee in crosslink_committees
//            if validator_index in committee[0]
//        ]
//        if len(selected_committees) > 0:
//            validators = selected_committees[0][0]
//            shard = selected_committees[0][1]
//            first_committee_at_slot = crosslink_committees[0][0]  # List[ValidatorIndex]
//            is_proposer = first_committee_at_slot[slot % len(first_committee_at_slot)] == validator_index
//
//            assignment = (validators, shard, slot, is_proposer)
//            return assignment
func CommitteeAssignment(
	state *pb.BeaconState,
	slot uint64,
	validatorIndex uint64,
	registryChange bool) ([]uint64, uint64, uint64, bool, error) {
	var selectedCommittees []*cache.CommitteeInfo

	wantedEpoch := slot / params.BeaconConfig().SlotsPerEpoch
	prevEpoch := PrevEpoch(state)
	nextEpoch := NextEpoch(state)

	if wantedEpoch < prevEpoch || wantedEpoch > nextEpoch {
		return nil, 0, 0, false, fmt.Errorf(
			"epoch %d out of bounds: %d <= epoch <= %d",
			wantedEpoch-params.BeaconConfig().GenesisEpoch,
			prevEpoch-params.BeaconConfig().GenesisEpoch,
			nextEpoch-params.BeaconConfig().GenesisEpoch,
		)
	}

	var cachedCommittees *cache.CommitteesInSlot
	var err error
	startSlot := StartSlot(wantedEpoch)
	for slot := startSlot; slot < startSlot+params.BeaconConfig().SlotsPerEpoch; slot++ {

		cachedCommittees, err = committeeCache.CommitteesInfoBySlot(slot)
		if err != nil {
			return []uint64{}, 0, 0, false, err
		}
		if cachedCommittees == nil {
			crosslinkCommittees := []*CrosslinkCommittee{}
			cachedCommittees = ToCommitteeCache(slot, crosslinkCommittees)
			if err := committeeCache.AddCommittees(cachedCommittees); err != nil {
				return []uint64{}, 0, 0, false, err
			}
		}
		for _, committee := range cachedCommittees.Committees {
			for _, idx := range committee.Committee {
				if idx == validatorIndex {
					selectedCommittees = append(selectedCommittees, committee)
				}

				if len(selectedCommittees) > 0 {
					validators := selectedCommittees[0].Committee
					shard := selectedCommittees[0].Shard
					firstCommitteeAtSlot := cachedCommittees.Committees[0].Committee
					isProposer := firstCommitteeAtSlot[slot%
						uint64(len(firstCommitteeAtSlot))] == validatorIndex
					return validators, shard, slot, isProposer, nil
				}
			}
		}
	}
	return []uint64{}, 0, 0, false, status.Error(codes.NotFound, "validator not found found in assignments")
}

<<<<<<< HEAD
// prevEpochCommitteesAtSlot returns a list of crosslink committees of the previous epoch.
//
// Spec pseudocode definition:
//   def get_previous_epoch_committees_at_slot(state: BeaconState,
//                                          slot: Slot) -> List[Tuple[List[ValidatorIndex], Shard]]:
//    committees_per_epoch = get_previous_epoch_committee_count(state)
//    seed = state.previous_shuffling_seed
//    shuffling_epoch = state.previous_shuffling_epoch
//    shuffling_start_shard = state.previous_shuffling_start_shard
//    return get_crosslink_committees(
//        state,
//        seed,
//        shuffling_epoch,
//        slot,
//        start_shard,
//        committees_per_epoch,
//    )
func prevEpochCommitteesAtSlot(state *pb.BeaconState, slot uint64) ([]*CrosslinkCommittee, error) {
	committeesPerEpoch := PrevEpochCommitteeCount(state)
	return crosslinkCommittees(
		state, &shufflingInput{
			seed:               state.PreviousShufflingSeedHash32,
			shufflingEpoch:     state.PreviousShufflingEpoch,
			slot:               slot,
			startShard:         state.PreviousShufflingStartShard,
			committeesPerEpoch: committeesPerEpoch,
		})
}

// ShardDelta returns the number of shards to increment for the start shard when
// process crosslink.
//
// Spec pseudocode definition:
//   def get_shard_delta(state: BeaconState, epoch: Epoch) -> int:
//    """
//    Return the number of shards to increment ``state.latest_start_shard`` during ``epoch``.
//    """
//    return min(get_epoch_committee_count(state, epoch), SHARD_COUNT - SHARD_COUNT // SLOTS_PER_EPOCH)
func ShardDelta(state *pb.BeaconState, epoch uint64) uint64 {
	minDelta := params.BeaconConfig().ShardCount - params.BeaconConfig().ShardCount/params.BeaconConfig().SlotsPerEpoch
	if minDelta > EpochCommitteeCount(state, epoch) {
		minDelta = EpochCommitteeCount(state, epoch)
	}
	return minDelta
}

// EpochStartShard returns the start shard used to process crosslink
// of a given epoch.
//
// Spec pseudocode definition:
//   def get_epoch_start_shard(state: BeaconState, epoch: Epoch) -> Shard:
//    assert epoch <= get_current_epoch(state) + 1
//    check_epoch = get_current_epoch(state) + 1
//    shard = (state.latest_start_shard + get_shard_delta(state, get_current_epoch(state))) % SHARD_COUNT
//    while check_epoch > epoch:
//        check_epoch -= 1
//        shard = (shard + SHARD_COUNT - get_shard_delta(state, check_epoch)) % SHARD_COUNT
//    return shard
func EpochStartShard(state *pb.BeaconState, epoch uint64) (uint64, error) {
	currentEpoch := CurrentEpoch(state)
	checkEpoch := currentEpoch + 1
	if epoch > checkEpoch {
		return 0, fmt.Errorf("epoch %d can't be greater than %d",
			epoch, checkEpoch)
	}
	shard := (state.LatestStartShard + ShardDelta(state, currentEpoch)) % params.BeaconConfig().ShardCount
	for checkEpoch > epoch {
		checkEpoch--
		shard = (shard + params.BeaconConfig().ShardCount - ShardDelta(state, checkEpoch)) % params.BeaconConfig().ShardCount
	}
	return shard, nil
}

// currEpochCommitteesAtSlot returns a list of crosslink committees of the current epoch.
=======
// ShardDelta returns the minimum number of shards get processed in one epoch.
>>>>>>> 4f3ab898
//
// Spec pseudocode definition:
// 	def get_shard_delta(state: BeaconState, epoch: Epoch) -> int:
//    return min(get_epoch_committee_count(state, epoch), SHARD_COUNT - SHARD_COUNT // SLOTS_PER_EPOCH)
func ShardDelta(beaconState *pb.BeaconState, epoch uint64) uint64 {
	shardCount := params.BeaconConfig().ShardCount
	minShardDelta := shardCount - shardCount/params.BeaconConfig().SlotsPerEpoch
	if EpochCommitteeCount(beaconState, epoch) < minShardDelta {
		return EpochCommitteeCount(beaconState, epoch)
	}
	return minShardDelta
}

// EpochStartShard returns the start shard used to process crosslink
// of a given epoch.
//
// Spec pseudocode definition:
//   def get_epoch_start_shard(state: BeaconState, epoch: Epoch) -> Shard:
//    assert epoch <= get_current_epoch(state) + 1
//    check_epoch = get_current_epoch(state) + 1
//    shard = (state.latest_start_shard + get_shard_delta(state, get_current_epoch(state))) % SHARD_COUNT
//    while check_epoch > epoch:
//        check_epoch -= 1
//        shard = (shard + SHARD_COUNT - get_shard_delta(state, check_epoch)) % SHARD_COUNT
//    return shard
func EpochStartShard(state *pb.BeaconState, epoch uint64) (uint64, error) {
	currentEpoch := CurrentEpoch(state)
	checkEpoch := currentEpoch + 1
	if epoch > checkEpoch {
		return 0, fmt.Errorf("epoch %d can't be greater than %d",
			epoch, checkEpoch)
	}
	shard := (state.LatestStartShard + ShardDelta(state, currentEpoch)) % params.BeaconConfig().ShardCount
	for checkEpoch > epoch {
		checkEpoch--
		shard = (shard + params.BeaconConfig().ShardCount - ShardDelta(state, checkEpoch)) % params.BeaconConfig().ShardCount
	}
	return shard, nil
}

// RestartCommitteeCache restarts the committee cache from scratch.
func RestartCommitteeCache() {
	committeeCache = cache.NewCommitteesCache()
}

// ToCommitteeCache converts crosslink committee object
// into a cache format, to be saved in cache.
func ToCommitteeCache(slot uint64, crosslinkCommittees []*CrosslinkCommittee) *cache.CommitteesInSlot {
	var cacheCommittee []*cache.CommitteeInfo
	for _, crosslinkCommittee := range crosslinkCommittees {
		cacheCommittee = append(cacheCommittee, &cache.CommitteeInfo{
			Committee: crosslinkCommittee.Committee,
			Shard:     crosslinkCommittee.Shard,
		})
	}
	committees := &cache.CommitteesInSlot{
		Slot:       slot,
		Committees: cacheCommittee,
	}
	return committees
}<|MERGE_RESOLUTION|>--- conflicted
+++ resolved
@@ -41,14 +41,8 @@
 //        )
 //    ) * SLOTS_PER_EPOCH
 func EpochCommitteeCount(state *pb.BeaconState, epoch uint64) uint64 {
-<<<<<<< HEAD
-	activeIndices := ActiveValidatorIndices(state.ValidatorRegistry, epoch)
-	minCommitteePerSlot := uint64(1)
-
-=======
 	minCommitteePerSlot := uint64(1)
 	activeIndices := ActiveValidatorIndices(state, epoch)
->>>>>>> 4f3ab898
 	// Max committee count per slot will be 0 when shard count is less than epoch length, this
 	// covers the special case to ensure there's always 1 max committee count per slot.
 	var committeeSizesPerSlot = minCommitteePerSlot
@@ -58,13 +52,8 @@
 	count := uint64(len(activeIndices))
 	var currCommitteePerSlot = count / params.BeaconConfig().SlotsPerEpoch / params.BeaconConfig().TargetCommitteeSize
 
-<<<<<<< HEAD
-	if currCommitteePerSlot > maxCommitteePerSlot {
-		return maxCommitteePerSlot * params.BeaconConfig().SlotsPerEpoch
-=======
 	if currCommitteePerSlot > committeeSizesPerSlot {
 		return committeeSizesPerSlot * params.BeaconConfig().SlotsPerEpoch
->>>>>>> 4f3ab898
 	}
 	if currCommitteePerSlot < 1 {
 		return minCommitteePerSlot * params.BeaconConfig().SlotsPerEpoch
@@ -72,47 +61,7 @@
 	return currCommitteePerSlot * params.BeaconConfig().SlotsPerEpoch
 }
 
-<<<<<<< HEAD
-// CurrentEpochCommitteeCount returns the number of crosslink committees per epoch
-// of the current epoch.
-// Ex: Returns 100 means there's 8 committees assigned to current epoch.
-//
-// Spec pseudocode definition:
-//   def get_current_epoch_committee_count(state: BeaconState) -> int:
-//    """
-//    Return the number of committees in the current epoch of the given ``state``.
-//    """
-//    current_active_validators = get_active_validator_indices(
-//        state.validator_registry,
-//        get_current_epoch(state),
-//    )
-//    return get_epoch_committee_count(len(current_active_validators)
-func CurrentEpochCommitteeCount(state *pb.BeaconState) uint64 {
-	return EpochCommitteeCount(state, CurrentEpoch(state))
-}
-
-// PrevEpochCommitteeCount returns the number of committees per slot
-// of the previous epoch.
-//
-// Spec pseudocode definition:
-//   def get_previous_epoch_committee_count(state: BeaconState) -> int:
-//    """
-//    Return the number of committees in the previous epoch of the given ``state``.
-//    """
-//    previous_active_validators = get_active_validator_indices(
-//        state.validator_registry,
-//        state.previous_epoch,
-//    )
-//    return get_epoch_committee_count(len(previous_active_validators))
-func PrevEpochCommitteeCount(state *pb.BeaconState) uint64 {
-	return EpochCommitteeCount(state, PrevEpoch(state))
-}
-
-// NextEpochCommitteeCount returns the number of committees per slot
-// of the next epoch.
-=======
 // CrosslinkCommitteeAtEpoch returns the crosslink committee of a given epoch.
->>>>>>> 4f3ab898
 //
 // Spec pseudocode definition:
 //  def get_crosslink_committee(state: BeaconState, epoch: Epoch, shard: Shard) -> List[ValidatorIndex]:
@@ -122,71 +71,12 @@
 //        index=(shard + SHARD_COUNT - get_epoch_start_shard(state, epoch)) % SHARD_COUNT,
 //        count=get_epoch_committee_count(state, epoch),
 //    )
-<<<<<<< HEAD
-//    return get_epoch_committee_count(len(next_active_validators))
-func NextEpochCommitteeCount(state *pb.BeaconState) uint64 {
-	return EpochCommitteeCount(state, CurrentEpoch(state)+1)
-}
-
-// CrosslinkCommitteesAtSlot returns the list of crosslink committees, it
-// contains the shard associated with the committee and the validator indices
-// in that committee.
-//
-// Spec pseudocode definition:
-//   def get_crosslink_committees_at_slot(state: BeaconState,
-//                                     slot: Slot,
-//                                     registry_change: bool=False) -> List[Tuple[List[ValidatorIndex], Shard]]:
-//    """
-//    Return the list of ``(committee, shard)`` tuples for the ``slot``.
-//
-//    Note: There are two possible shufflings for crosslink committees for a
-//    ``slot`` in the next epoch -- with and without a `registry_change`
-//    """
-//    epoch = slot_to_epoch(slot)
-//    current_epoch = get_current_epoch(state)
-//    previous_epoch = get_previous_epoch(state)
-//    next_epoch = current_epoch + 1
-//
-//    assert previous_epoch <= epoch <= next_epoch
-//
-//    if epoch == current_epoch:
-//        return get_current_epoch_committees_at_slot(state, slot)
-//    elif epoch == previous_epoch:
-//        return get_previous_epoch_committees_at_slot(state, slot)
-//    elif epoch == next_epoch:
-//        return get_next_epoch_committee_count(state, slot, registry_change)
-func CrosslinkCommitteesAtSlot(
-	state *pb.BeaconState,
-	slot uint64,
-	registryChange bool) ([]*CrosslinkCommittee, error) {
-
-	wantedEpoch := SlotToEpoch(slot)
-	currentEpoch := CurrentEpoch(state)
-	prevEpoch := PrevEpoch(state)
-	nextEpoch := NextEpoch(state)
-
-	switch wantedEpoch {
-	case currentEpoch:
-		return currEpochCommitteesAtSlot(state, slot)
-	case prevEpoch:
-		return prevEpochCommitteesAtSlot(state, slot)
-	case nextEpoch:
-		return nextEpochCommitteesAtSlot(state, slot, registryChange)
-	default:
-		return nil, fmt.Errorf(
-			"input committee epoch %d out of bounds: %d <= epoch <= %d",
-			wantedEpoch-params.BeaconConfig().GenesisEpoch,
-			prevEpoch-params.BeaconConfig().GenesisEpoch,
-			currentEpoch-params.BeaconConfig().GenesisEpoch,
-		)
-=======
 func CrosslinkCommitteeAtEpoch(state *pb.BeaconState, epoch uint64, shard uint64) ([]uint64, error) {
 	indices := ActiveValidatorIndices(state, epoch)
 	seed := GenerateSeed(state, epoch)
 	startShard, err := EpochStartShard(state, epoch)
 	if err != nil {
 		return nil, fmt.Errorf("could not get start shard: %v", err)
->>>>>>> 4f3ab898
 	}
 	shardCount := params.BeaconConfig().ShardCount
 	currentShard := (shard + shardCount - startShard) % shardCount
@@ -205,24 +95,6 @@
 func ComputeCommittee(
 	validatorIndices []uint64,
 	seed [32]byte,
-<<<<<<< HEAD
-	validators []*pb.Validator,
-	epoch uint64) ([][]uint64, error) {
-
-	// Figure out how many committees can be in a single epoch.
-	activeIndices := ActiveValidatorIndices(validators, epoch)
-	state := &pb.BeaconState{ValidatorRegistry: validators}
-	committeesPerEpoch := EpochCommitteeCount(state, epoch)
-
-	// Convert slot to bytes and xor it with seed.
-	epochInBytes := make([]byte, 32)
-	binary.LittleEndian.PutUint64(epochInBytes, epoch)
-	seed = bytesutil.ToBytes32(bytesutil.Xor(seed[:], epochInBytes))
-
-	shuffledIndices, err := utils.ShuffleIndices(seed, activeIndices)
-	if err != nil {
-		return nil, err
-=======
 	index uint64,
 	totalCommittees uint64,
 ) ([]uint64, error) {
@@ -237,7 +109,6 @@
 			return []uint64{}, fmt.Errorf("could not get permuted index at index %d: %v", i, err)
 		}
 		indices[i-startOffset] = validatorIndices[permutedIndex]
->>>>>>> 4f3ab898
 	}
 	return indices, nil
 }
@@ -259,36 +130,7 @@
 	if err != nil {
 		return nil, fmt.Errorf("could not get committee: %v", err)
 	}
-<<<<<<< HEAD
-
-	if cachedCommittees == nil {
-		crosslinkCommittees, err := CrosslinkCommitteesAtSlot(state, slot, false /* registryChange */)
-		if err != nil {
-			return nil, err
-		}
-		cachedCommittees = ToCommitteeCache(slot, crosslinkCommittees)
-
-		if err := committeeCache.AddCommittees(cachedCommittees); err != nil {
-			return nil, err
-		}
-	}
-
-	var selectedCommittee []uint64
-	for _, committee := range cachedCommittees.Committees {
-		if committee.Shard == attestationData.Shard {
-			selectedCommittee = committee.Committee
-			break
-		}
-	}
-
-	if len(selectedCommittee) == 0 {
-		return nil, nil
-	}
-
-	if isValidated, err := VerifyBitfield(bitfield, len(selectedCommittee)); !isValidated || err != nil {
-=======
 	if isValidated, err := VerifyBitfield(bitfield, len(committee)); !isValidated || err != nil {
->>>>>>> 4f3ab898
 		if err != nil {
 			return nil, err
 		}
@@ -430,51 +272,18 @@
 	return []uint64{}, 0, 0, false, status.Error(codes.NotFound, "validator not found found in assignments")
 }
 
-<<<<<<< HEAD
-// prevEpochCommitteesAtSlot returns a list of crosslink committees of the previous epoch.
-//
-// Spec pseudocode definition:
-//   def get_previous_epoch_committees_at_slot(state: BeaconState,
-//                                          slot: Slot) -> List[Tuple[List[ValidatorIndex], Shard]]:
-//    committees_per_epoch = get_previous_epoch_committee_count(state)
-//    seed = state.previous_shuffling_seed
-//    shuffling_epoch = state.previous_shuffling_epoch
-//    shuffling_start_shard = state.previous_shuffling_start_shard
-//    return get_crosslink_committees(
-//        state,
-//        seed,
-//        shuffling_epoch,
-//        slot,
-//        start_shard,
-//        committees_per_epoch,
-//    )
-func prevEpochCommitteesAtSlot(state *pb.BeaconState, slot uint64) ([]*CrosslinkCommittee, error) {
-	committeesPerEpoch := PrevEpochCommitteeCount(state)
-	return crosslinkCommittees(
-		state, &shufflingInput{
-			seed:               state.PreviousShufflingSeedHash32,
-			shufflingEpoch:     state.PreviousShufflingEpoch,
-			slot:               slot,
-			startShard:         state.PreviousShufflingStartShard,
-			committeesPerEpoch: committeesPerEpoch,
-		})
-}
-
-// ShardDelta returns the number of shards to increment for the start shard when
-// process crosslink.
-//
-// Spec pseudocode definition:
-//   def get_shard_delta(state: BeaconState, epoch: Epoch) -> int:
-//    """
-//    Return the number of shards to increment ``state.latest_start_shard`` during ``epoch``.
-//    """
+// ShardDelta returns the minimum number of shards get processed in one epoch.
+//
+// Spec pseudocode definition:
+// 	def get_shard_delta(state: BeaconState, epoch: Epoch) -> int:
 //    return min(get_epoch_committee_count(state, epoch), SHARD_COUNT - SHARD_COUNT // SLOTS_PER_EPOCH)
-func ShardDelta(state *pb.BeaconState, epoch uint64) uint64 {
-	minDelta := params.BeaconConfig().ShardCount - params.BeaconConfig().ShardCount/params.BeaconConfig().SlotsPerEpoch
-	if minDelta > EpochCommitteeCount(state, epoch) {
-		minDelta = EpochCommitteeCount(state, epoch)
-	}
-	return minDelta
+func ShardDelta(beaconState *pb.BeaconState, epoch uint64) uint64 {
+	shardCount := params.BeaconConfig().ShardCount
+	minShardDelta := shardCount - shardCount/params.BeaconConfig().SlotsPerEpoch
+	if EpochCommitteeCount(beaconState, epoch) < minShardDelta {
+		return EpochCommitteeCount(beaconState, epoch)
+	}
+	return minShardDelta
 }
 
 // EpochStartShard returns the start shard used to process crosslink
@@ -504,50 +313,6 @@
 	return shard, nil
 }
 
-// currEpochCommitteesAtSlot returns a list of crosslink committees of the current epoch.
-=======
-// ShardDelta returns the minimum number of shards get processed in one epoch.
->>>>>>> 4f3ab898
-//
-// Spec pseudocode definition:
-// 	def get_shard_delta(state: BeaconState, epoch: Epoch) -> int:
-//    return min(get_epoch_committee_count(state, epoch), SHARD_COUNT - SHARD_COUNT // SLOTS_PER_EPOCH)
-func ShardDelta(beaconState *pb.BeaconState, epoch uint64) uint64 {
-	shardCount := params.BeaconConfig().ShardCount
-	minShardDelta := shardCount - shardCount/params.BeaconConfig().SlotsPerEpoch
-	if EpochCommitteeCount(beaconState, epoch) < minShardDelta {
-		return EpochCommitteeCount(beaconState, epoch)
-	}
-	return minShardDelta
-}
-
-// EpochStartShard returns the start shard used to process crosslink
-// of a given epoch.
-//
-// Spec pseudocode definition:
-//   def get_epoch_start_shard(state: BeaconState, epoch: Epoch) -> Shard:
-//    assert epoch <= get_current_epoch(state) + 1
-//    check_epoch = get_current_epoch(state) + 1
-//    shard = (state.latest_start_shard + get_shard_delta(state, get_current_epoch(state))) % SHARD_COUNT
-//    while check_epoch > epoch:
-//        check_epoch -= 1
-//        shard = (shard + SHARD_COUNT - get_shard_delta(state, check_epoch)) % SHARD_COUNT
-//    return shard
-func EpochStartShard(state *pb.BeaconState, epoch uint64) (uint64, error) {
-	currentEpoch := CurrentEpoch(state)
-	checkEpoch := currentEpoch + 1
-	if epoch > checkEpoch {
-		return 0, fmt.Errorf("epoch %d can't be greater than %d",
-			epoch, checkEpoch)
-	}
-	shard := (state.LatestStartShard + ShardDelta(state, currentEpoch)) % params.BeaconConfig().ShardCount
-	for checkEpoch > epoch {
-		checkEpoch--
-		shard = (shard + params.BeaconConfig().ShardCount - ShardDelta(state, checkEpoch)) % params.BeaconConfig().ShardCount
-	}
-	return shard, nil
-}
-
 // RestartCommitteeCache restarts the committee cache from scratch.
 func RestartCommitteeCache() {
 	committeeCache = cache.NewCommitteesCache()
