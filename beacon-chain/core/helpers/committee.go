--- conflicted
+++ resolved
@@ -43,13 +43,9 @@
 //        )
 //    ) * SLOTS_PER_EPOCH
 func EpochCommitteeCount(state *pb.BeaconState, epoch uint64) uint64 {
-<<<<<<< HEAD
-	var minCommitteePerSlot = uint64(1)
-	activeValidatorCount := uint64(len(ActiveValidatorIndices(state, epoch)))
-=======
-	activeIndices := ActiveValidatorIndices(state.ValidatorRegistry, epoch)
+
 	minCommitteePerSlot := uint64(1)
->>>>>>> 83b13a16
+	activeIndices := ActiveValidatorIndices(state, epoch)
 	// Max committee count per slot will be 0 when shard count is less than epoch length, this
 	// covers the special case to ensure there's always 1 max committee count per slot.
 	var committeeSizesPerSlot = minCommitteePerSlot
