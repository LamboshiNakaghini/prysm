--- conflicted
+++ resolved
@@ -133,13 +133,8 @@
 	for i := 0; i < len(origAttestations); i++ {
 		origAttestations[i] = &pb.Attestation{
 			Data: &pb.AttestationData{
-<<<<<<< HEAD
 				Slot:                    uint64(i),
-				CrosslinkDataRootHash32: params.BeaconConfig().ZeroHash[:],
-=======
-				Slot:              params.BeaconConfig().GenesisSlot + uint64(i),
 				CrosslinkDataRoot: params.BeaconConfig().ZeroHash[:],
->>>>>>> f0c45f50
 			},
 		}
 		if err := service.beaconDB.SaveAttestation(context.Background(), origAttestations[i]); err != nil {
@@ -174,13 +169,8 @@
 	for i := 0; i < len(origAttestations); i++ {
 		origAttestations[i] = &pb.Attestation{
 			Data: &pb.AttestationData{
-<<<<<<< HEAD
 				Slot:                    uint64(i),
-				CrosslinkDataRootHash32: params.BeaconConfig().ZeroHash[:],
-=======
-				Slot:              params.BeaconConfig().GenesisSlot + uint64(i),
 				CrosslinkDataRoot: params.BeaconConfig().ZeroHash[:],
->>>>>>> f0c45f50
 			},
 		}
 		if err := service.beaconDB.SaveAttestation(context.Background(), origAttestations[i]); err != nil {
@@ -223,13 +213,8 @@
 	for i := 0; i < len(attestations); i++ {
 		attestations[i] = &pb.Attestation{
 			Data: &pb.AttestationData{
-<<<<<<< HEAD
 				Slot:                    uint64(i),
-				CrosslinkDataRootHash32: params.BeaconConfig().ZeroHash[:],
-=======
-				Slot:              params.BeaconConfig().GenesisSlot + uint64(i),
 				CrosslinkDataRoot: params.BeaconConfig().ZeroHash[:],
->>>>>>> f0c45f50
 			},
 		}
 		if err := s.beaconDB.SaveAttestation(context.Background(), attestations[i]); err != nil {
@@ -307,13 +292,8 @@
 	for i := 0; i < len(attestations); i++ {
 		attestations[i] = &pb.Attestation{
 			Data: &pb.AttestationData{
-<<<<<<< HEAD
 				Slot:                    uint64(i),
-				CrosslinkDataRootHash32: params.BeaconConfig().ZeroHash[:],
-=======
-				Slot:              params.BeaconConfig().GenesisSlot + uint64(i),
 				CrosslinkDataRoot: params.BeaconConfig().ZeroHash[:],
->>>>>>> f0c45f50
 			},
 		}
 		if err := s.beaconDB.SaveAttestation(context.Background(), attestations[i]); err != nil {
