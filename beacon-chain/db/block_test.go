package db

import (
	"context"
	"strings"
	"testing"
	"time"

	"github.com/gogo/protobuf/proto"
	pb "github.com/prysmaticlabs/prysm/proto/beacon/p2p/v1"
	"github.com/prysmaticlabs/prysm/shared/featureconfig"
	"github.com/prysmaticlabs/prysm/shared/hashutil"
	"github.com/prysmaticlabs/prysm/shared/params"
)

func init() {
	featureconfig.InitFeatureConfig(&featureconfig.FeatureFlagConfig{
		CacheTreeHash: false,
	})
}

func TestNilDB_OK(t *testing.T) {
	db := setupDB(t)
	defer teardownDB(t, db)

	block := &pb.BeaconBlock{}
	h, _ := hashutil.HashBeaconBlock(block)

	hasBlock := db.HasBlock(h)
	if hasBlock {
		t.Fatal("HashBlock should return false")
	}

	bPrime, err := db.Block(h)
	if err != nil {
		t.Fatalf("failed to get block: %v", err)
	}
	if bPrime != nil {
		t.Fatalf("get should return nil for a non existent key")
	}
}

func TestSaveBlock_OK(t *testing.T) {
	db := setupDB(t)
	defer teardownDB(t, db)

	block1 := &pb.BeaconBlock{}
	h1, _ := hashutil.HashBeaconBlock(block1)

	err := db.SaveBlock(block1)
	if err != nil {
		t.Fatalf("save block failed: %v", err)
	}

	b1Prime, err := db.Block(h1)
	if err != nil {
		t.Fatalf("failed to get block: %v", err)
	}
	h1Prime, _ := hashutil.HashBeaconBlock(b1Prime)

	if b1Prime == nil || h1 != h1Prime {
		t.Fatalf("get should return b1: %x", h1)
	}

	block2 := &pb.BeaconBlock{
		Slot: 0,
	}
	h2, _ := hashutil.HashBeaconBlock(block2)

	err = db.SaveBlock(block2)
	if err != nil {
		t.Fatalf("save block failed: %v", err)
	}

	b2Prime, err := db.Block(h2)
	if err != nil {
		t.Fatalf("failed to get block: %v", err)
	}
	h2Prime, _ := hashutil.HashBeaconBlock(b2Prime)
	if b2Prime == nil || h2 != h2Prime {
		t.Fatalf("get should return b2: %x", h2)
	}
}

func TestDeleteBlock_OK(t *testing.T) {
	db := setupDB(t)
	defer teardownDB(t, db)

	block := &pb.BeaconBlock{Slot: params.BeaconConfig().GenesisSlot}
	h, _ := hashutil.HashBeaconBlock(block)

	err := db.SaveBlock(block)
	if err != nil {
		t.Fatalf("save block failed: %v", err)
	}

	savedBlock, err := db.Block(h)
	if err != nil {
		t.Fatal(err)
	}
	if !proto.Equal(block, savedBlock) {
		t.Fatal(err)
	}
	if err := db.DeleteBlock(block); err != nil {
		t.Fatal(err)
	}
	savedBlock, err = db.Block(h)
	if err != nil {
		t.Fatal(err)
	}
	if savedBlock != nil {
		t.Errorf("Expected block to have been deleted, received: %v", savedBlock)
	}
}

func TestBlocksBySlotEmptyChain_OK(t *testing.T) {
	db := setupDB(t)
	defer teardownDB(t, db)
	ctx := context.Background()

	blocks, _ := db.BlocksBySlot(ctx, 0)
	if len(blocks) > 0 {
		t.Error("BlockBySlot should return nil for an empty chain")
	}
}

func TestBlocksBySlot_MultipleBlocks(t *testing.T) {
	db := setupDB(t)
	defer teardownDB(t, db)
	ctx := context.Background()

	slotNum := params.BeaconConfig().GenesisSlot + 3
	b1 := &pb.BeaconBlock{
		Slot:         slotNum,
		RandaoReveal: []byte("A"),
	}
	b2 := &pb.BeaconBlock{
		Slot:         slotNum,
		RandaoReveal: []byte("B"),
	}
	b3 := &pb.BeaconBlock{
		Slot:         slotNum,
		RandaoReveal: []byte("C"),
	}
	if err := db.SaveBlock(b1); err != nil {
		t.Fatal(err)
	}
	if err := db.SaveBlock(b2); err != nil {
		t.Fatal(err)
	}
	if err := db.SaveBlock(b3); err != nil {
		t.Fatal(err)
	}

	blocks, _ := db.BlocksBySlot(ctx, params.BeaconConfig().GenesisSlot+3)
	if len(blocks) != 3 {
		t.Errorf("Wanted %d blocks, received %d", 3, len(blocks))
	}
}

func TestUpdateChainHead_NoBlock(t *testing.T) {
	db := setupDB(t)
	defer teardownDB(t, db)
	ctx := context.Background()

	genesisTime := uint64(time.Now().Unix())
	deposits, _ := setupInitialDeposits(t, 10)
	err := db.InitializeState(context.Background(), genesisTime, deposits, &pb.Eth1Data{})
	if err != nil {
		t.Fatalf("failed to initialize state: %v", err)
	}
	beaconState, err := db.HeadState(ctx)
	if err != nil {
		t.Fatalf("failed to get beacon state: %v", err)
	}

	block := &pb.BeaconBlock{Slot: 1}
	if err := db.UpdateChainHead(ctx, block, beaconState); err == nil {
		t.Fatalf("expected UpdateChainHead to fail if the block does not exist: %v", err)
	}
}

func TestUpdateChainHead_OK(t *testing.T) {
	db := setupDB(t)
	defer teardownDB(t, db)
	ctx := context.Background()

	genesisTime := uint64(time.Now().Unix())
	deposits, _ := setupInitialDeposits(t, 10)
	err := db.InitializeState(context.Background(), genesisTime, deposits, &pb.Eth1Data{})
	if err != nil {
		t.Fatalf("failed to initialize state: %v", err)
	}

	block, err := db.ChainHead()
	if err != nil {
		t.Fatalf("failed to get genesis block: %v", err)
	}
	bHash, err := hashutil.HashBeaconBlock(block)
	if err != nil {
		t.Fatalf("failed to get hash of b: %v", err)
	}

	beaconState, err := db.HeadState(ctx)
	if err != nil {
		t.Fatalf("failed to get beacon state: %v", err)
	}

	block2 := &pb.BeaconBlock{
<<<<<<< HEAD
		Slot:            1,
		ParentBlockRoot: bHash[:],
=======
		Slot:             params.BeaconConfig().GenesisSlot + 1,
		ParentRootHash32: bHash[:],
>>>>>>> c46f33cf
	}
	b2Hash, err := hashutil.HashBeaconBlock(block2)
	if err != nil {
		t.Fatalf("failed to hash b2: %v", err)
	}
	if err := db.SaveBlock(block2); err != nil {
		t.Fatalf("failed to save block: %v", err)
	}
	if err := db.UpdateChainHead(ctx, block2, beaconState); err != nil {
		t.Fatalf("failed to record the new head of the main chain: %v", err)
	}

	b2Prime, err := db.CanonicalBlockBySlot(ctx, params.BeaconConfig().GenesisSlot+1)
	if err != nil {
		t.Fatalf("failed to retrieve slot 1: %v", err)
	}
	b2Sigma, err := db.ChainHead()
	if err != nil {
		t.Fatalf("failed to retrieve head: %v", err)
	}

	b2PrimeHash, err := hashutil.HashBeaconBlock(b2Prime)
	if err != nil {
		t.Fatalf("failed to hash b2Prime: %v", err)
	}
	b2SigmaHash, err := hashutil.HashBeaconBlock(b2Sigma)
	if err != nil {
		t.Fatalf("failed to hash b2Sigma: %v", err)
	}

	if b2Hash != b2PrimeHash {
		t.Fatalf("expected %x and %x to be equal", b2Hash, b2PrimeHash)
	}
	if b2Hash != b2SigmaHash {
		t.Fatalf("expected %x and %x to be equal", b2Hash, b2SigmaHash)
	}
}

func TestChainProgress_OK(t *testing.T) {
	db := setupDB(t)
	defer teardownDB(t, db)
	ctx := context.Background()

	genesisTime := uint64(time.Now().Unix())
	deposits, _ := setupInitialDeposits(t, 10)
	err := db.InitializeState(context.Background(), genesisTime, deposits, &pb.Eth1Data{})
	if err != nil {
		t.Fatalf("failed to initialize state: %v", err)
	}

	beaconState, err := db.HeadState(ctx)
	if err != nil {
		t.Fatalf("Failed to get beacon state: %v", err)
	}
	cycleLength := params.BeaconConfig().SlotsPerEpoch

	block1 := &pb.BeaconBlock{Slot: 1}
	if err := db.SaveBlock(block1); err != nil {
		t.Fatalf("failed to save block: %v", err)
	}
	if err := db.UpdateChainHead(ctx, block1, beaconState); err != nil {
		t.Fatalf("failed to record the new head: %v", err)
	}
	heighestBlock, err := db.ChainHead()
	if err != nil {
		t.Fatalf("failed to get chain head: %v", err)
	}
	if heighestBlock.Slot != block1.Slot {
		t.Fatalf("expected height to equal %d, got %d", block1.Slot, heighestBlock.Slot)
	}

	block2 := &pb.BeaconBlock{Slot: cycleLength}
	if err := db.SaveBlock(block2); err != nil {
		t.Fatalf("failed to save block: %v", err)
	}
	if err := db.UpdateChainHead(ctx, block2, beaconState); err != nil {
		t.Fatalf("failed to record the new head: %v", err)
	}
	heighestBlock, err = db.ChainHead()
	if err != nil {
		t.Fatalf("failed to get block: %v", err)
	}
	if heighestBlock.Slot != block2.Slot {
		t.Fatalf("expected height to equal %d, got %d", block2.Slot, heighestBlock.Slot)
	}

	block3 := &pb.BeaconBlock{Slot: 3}
	if err := db.SaveBlock(block3); err != nil {
		t.Fatalf("failed to save block: %v", err)
	}
	if err := db.UpdateChainHead(ctx, block3, beaconState); err != nil {
		t.Fatalf("failed to update head: %v", err)
	}
	heighestBlock, err = db.ChainHead()
	if err != nil {
		t.Fatalf("failed to get chain head: %v", err)
	}
	if heighestBlock.Slot != block3.Slot {
		t.Fatalf("expected height to equal %d, got %d", block3.Slot, heighestBlock.Slot)
	}
}

func TestJustifiedBlock_NoneExists(t *testing.T) {
	db := setupDB(t)
	defer teardownDB(t, db)
	wanted := "no justified block saved"
	_, err := db.JustifiedBlock()
	if !strings.Contains(err.Error(), wanted) {
		t.Errorf("Expected: %s, received: %s", wanted, err.Error())
	}
}

func TestJustifiedBlock_CanSaveRetrieve(t *testing.T) {
	db := setupDB(t)
	defer teardownDB(t, db)

	blkSlot := uint64(10)
	block1 := &pb.BeaconBlock{
		Slot: blkSlot,
	}

	if err := db.SaveJustifiedBlock(block1); err != nil {
		t.Fatalf("could not save justified block: %v", err)
	}

	justifiedBlk, err := db.JustifiedBlock()
	if err != nil {
		t.Fatalf("could not get justified block: %v", err)
	}
	if justifiedBlk.Slot != blkSlot {
		t.Errorf("Saved block does not have the slot from which it was requested, wanted: %d, got: %d",
			blkSlot, justifiedBlk.Slot)
	}
}

func TestFinalizedBlock_NoneExists(t *testing.T) {
	db := setupDB(t)
	defer teardownDB(t, db)
	wanted := "no finalized block saved"
	_, err := db.FinalizedBlock()
	if !strings.Contains(err.Error(), wanted) {
		t.Errorf("Expected: %s, received: %s", wanted, err.Error())
	}
}

func TestFinalizedBlock_CanSaveRetrieve(t *testing.T) {
	db := setupDB(t)
	defer teardownDB(t, db)

	blkSlot := uint64(22)
	block1 := &pb.BeaconBlock{
		Slot: blkSlot,
	}

	if err := db.SaveFinalizedBlock(block1); err != nil {
		t.Fatalf("could not save finalized block: %v", err)
	}

	finalizedblk, err := db.FinalizedBlock()
	if err != nil {
		t.Fatalf("could not get finalized block: %v", err)
	}
	if finalizedblk.Slot != blkSlot {
		t.Errorf("Saved block does not have the slot from which it was requested, wanted: %d, got: %d",
			blkSlot, finalizedblk.Slot)
	}
}

func TestHasBlock_returnsTrue(t *testing.T) {
	db := setupDB(t)
	defer teardownDB(t, db)

	block := &pb.BeaconBlock{
		Slot: uint64(44),
	}

	root, err := hashutil.HashBeaconBlock(block)
	if err != nil {
		t.Fatal(err)
	}

	if err := db.SaveBlock(block); err != nil {
		t.Fatal(err)
	}

	if !db.HasBlock(root) {
		t.Fatal("db.HasBlock returned false for block just saved")
	}
}

func TestHighestBlockSlot_UpdatedOnSaveBlock(t *testing.T) {
	db := setupDB(t)
	defer teardownDB(t, db)

	block := &pb.BeaconBlock{
		Slot: 23,
	}

	if err := db.SaveBlock(block); err != nil {
		t.Fatal(err)
	}

	if db.HighestBlockSlot() != block.Slot {
		t.Errorf("Unexpected highest slot %d, wanted %d", db.HighestBlockSlot(), block.Slot)
	}

	block.Slot = 55
	if err := db.SaveBlock(block); err != nil {
		t.Fatal(err)
	}

	if db.HighestBlockSlot() != block.Slot {
		t.Errorf("Unexpected highest slot %d, wanted %d", db.HighestBlockSlot(), block.Slot)
	}

}<|MERGE_RESOLUTION|>--- conflicted
+++ resolved
@@ -207,13 +207,8 @@
 	}
 
 	block2 := &pb.BeaconBlock{
-<<<<<<< HEAD
-		Slot:            1,
+		Slot:            params.BeaconConfig().GenesisSlot + 1,
 		ParentBlockRoot: bHash[:],
-=======
-		Slot:             params.BeaconConfig().GenesisSlot + 1,
-		ParentRootHash32: bHash[:],
->>>>>>> c46f33cf
 	}
 	b2Hash, err := hashutil.HashBeaconBlock(block2)
 	if err != nil {
