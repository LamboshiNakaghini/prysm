syntax = "proto3";

package ethereum.beacon.p2p.v1;

import "proto/common/messages.proto";

message BeaconState {
  // Validator registry [1-1000]
  repeated Validator validator_registry = 1;
  uint64 validator_registry_update_epoch = 2;
  repeated uint64 validator_balances = 3; // Balance in Gwei

  // Randomness and committees [1001-2000]
  repeated bytes latest_randao_mixes = 1004;
  uint64 previous_shuffling_start_shard = 1005;
  uint64 current_shuffling_start_shard = 1006;
  uint64 previous_shuffling_epoch = 1007;
  uint64 current_shuffling_epoch = 1008;
  bytes previous_shuffling_seed_hash32 = 1009;
  bytes current_shuffling_seed_hash32 = 1010;

  // Finality [2001-3000]
  uint64 previous_justified_epoch = 2001;
  bytes previous_justified_root = 2002;
  uint64 justified_epoch = 2003;
  bytes justified_root = 2004;
  uint64 justification_bitfield = 2005;
  uint64 finalized_epoch = 2006;
  bytes finalized_root = 2007;


  // Recent state [3001-4000]
  repeated Crosslink latest_crosslinks = 3001;
  repeated bytes latest_block_root_hash32s = 3003;
  repeated bytes batched_block_root_hash32s = 3004;
  repeated uint64 latest_slashed_balances = 3005;
  repeated PendingAttestation latest_attestations = 3006;
  repeated bytes latest_index_root_hash32s = 3007;
  BeaconBlock latest_block = 3008;

  // Ethereum 1.0 chain data [4001-5000]
  Eth1Data latest_eth1_data = 4001;
  repeated Eth1DataVote eth1_data_votes = 4002;
  uint64 deposit_index = 4003;

  // Miscellaneous [5001-6000]
  uint64 genesis_time = 5001;
  Fork fork = 5002;
  uint64 slot = 5003;
}

message Fork {
  uint64 previous_version = 1;
  uint64 current_version = 2;
  uint64 epoch = 3;
}

message PendingAttestation {
  AttestationData data = 1;
  bytes aggregation_bitfield = 2;
  bytes custody_bitfield = 3;
  uint64 inclusion_slot = 4;
}

message Attestation {
  AttestationData data = 1;
  bytes aggregation_bitfield = 2;
  bytes custody_bitfield = 3;
  bytes aggregate_signature = 4; // bytes96
}

message AttestationData {
  // LMD GHOST vote
  uint64 slot = 1;
  bytes beacon_block_root = 2;

  // FFG vote
  uint64 source_epoch = 3;
  uint64 source_root = 4;
  uint64 target_root = 5;

  // Crosslink vote
  uint64 shard = 6;
  bytes previous_crosslink_root = 7;
  bytes crosslink_data_root = 8;

  // Deprecated
  // TODO(2307): Remove deprecated fields
  bytes epoch_boundary_root_hash32 = 1000 [deprecated=true];
  Crosslink latest_crosslink = 1001 [deprecated=true];
  uint64 justified_epoch = 1002 [deprecated=true];
  bytes justified_block_root_hash32 = 1003 [deprecated=true];
  bytes beacon_block_root_hash32 = 1004 [deprecated=true];
  bytes crosslink_data_root_hash32 = 1005 [deprecated=true];
}

message AttestationDataAndCustodyBit {
  AttestationData data = 1;
  bool custody_bit = 2;
}

message IndexedAttestation {
  // Validator indices
  repeated uint64 custody_bit_0_indices = 1;
  repeated uint64 custody_bit_1_indices = 2;
  AttestationData data = 3;
  // Aggregate signature
  bytes signature = 4; // bytes96
}

message Validator {
  bytes pubkey = 1;
  // TODO(781): The usage of withdrawal_credentials is not defined in spec. Not used in Prysm yet.
  bytes withdrawal_credentials_hash32 = 2;
  uint64 activation_epoch = 5;
  uint64 exit_epoch = 6;
  uint64 withdrawal_epoch = 7;
  uint64 slashed_epoch = 8;
  // Possible validator status code:
  // https://github.com/ethereum/eth2.0-specs/blob/master/specs/core/0_beacon-chain.md#constants
  enum StatusFlags {
    INITIAL = 0; // validator status initial value.
    INITIATED_EXIT = 1; // validator initiated exit.
    WITHDRAWABLE = 2; // validator deposit is withdrawable.
  }
  StatusFlags status_flags = 9;
}

message ShardReassignmentRecord {
  uint64 validator_index = 1;
  uint64 shard = 2;
  uint64 slot = 3;
}

message Crosslink {
  // Epoch number
  uint64 epoch = 1;
  // Root of the previous crosslink
  bytes previous_crosslink_root_hash32 = 2;
  // Root of the shard data since the previous crosslink
  bytes crosslink_data_root_hash32 = 3;
}

message BeaconBlock {
  uint64 slot = 1;
  bytes parent_root_hash32 = 2;
  bytes state_root_hash32 = 3;
  bytes randao_reveal = 4;
  Eth1Data eth1_data = 5;
  bytes signature = 6; // bytes96

  // Block Body
  BeaconBlockBody body = 7;
}

message BeaconBlockBody {
  repeated Attestation attestations = 1;
  repeated ProposerSlashing proposer_slashings  = 2;
  repeated AttesterSlashing attester_slashings = 3;
  repeated Deposit deposits = 4;
  repeated VoluntaryExit voluntary_exits = 5;
}

message DepositInput {
  bytes pubkey = 1;
  bytes proof_of_possession = 2; // Type of ['uint384']??
  // TODO(781): The usage of withdrawal_credentials is not defined in spec. Not used in Prysm yet.
  bytes withdrawal_credentials_hash32 = 3;
}

message ProposalSignedData {
  uint64 slot = 1;
  uint64 shard = 2;
  bytes block_root_hash32 = 3;
}

message SlashableAttestation {
  repeated uint64 validator_indices = 1;
  bytes custody_bitfield = 2;
  AttestationData data = 3;
  bytes aggregate_signature = 4; // bytes96
}

message DepositData {
  DepositInput deposit_input = 1;
  uint64 amount = 2; // Amount in Gwei
  uint64 timestamp = 3;
}

message ProposerSlashing {
  uint64 proposer_index = 1;
  BeaconBlockHeader header_1 = 2;
  BeaconBlockHeader header_2 = 3;

  // Deprecated
  // TODO(2307): Remove deprecated fields
  ProposalSignedData proposal_data_1 = 1001 [deprecated=true];
  bytes proposal_signature_1 = 1002 [deprecated=true]; // bytes96
  ProposalSignedData proposal_data_2 = 1003 [deprecated=true];
  bytes proposal_signature_2 = 1004 [deprecated=true];
}

message AttesterSlashing {
  IndexedAttestation attestation_1 = 1;
  IndexedAttestation attestation_2 = 2;
  // Deprecated
  // TODO(2307): Remove deprecated fields
  SlashableAttestation slashable_attestation_1 = 1001 [deprecated=true];
  SlashableAttestation slashable_attestation_2 = 1002 [deprecated=true];
}

message Deposit {
  // Branch in the deposit tree
  repeated bytes proof = 1;
  // Index in the deposit tree
  uint64 index = 2;
  DepositData data = 3;
  // Deprecated
  // TODO(2307): Remove deprecated fields
<<<<<<< HEAD
  repeated bytes merkle_proof_hash32s = 1001;
  uint64 merkle_tree_index = 1002;
  bytes deposit_data = 1003;
=======
  repeated bytes merkle_proof_hash32s = 1001 [deprecated=true];
  uint64 merkle_tree_index = 1002 [deprecated=true];
  bytes deposit_data = 1003 [deprecated=true];
>>>>>>> 17147c74
}

message VoluntaryExit {
  // Minimum epoch for processing exit
  uint64 epoch = 1;
  uint64 validator_index = 2;
  bytes signature = 3; // bytes96
}

message Transfer {
  uint64 sender = 1;
  uint64 recipient = 2;
  // Amount in Gwei
  uint64 amount = 3;
  // Fee in Gwei for block proposer
  uint64 fee = 4;
  uint64 slot = 5;
  // Sender withdrawal pubkey and signature
  bytes pubkey = 6; // bytes48
  bytes signature = 7; // bytes96
}

message Eth1Data {
  // Root of the deposit tree
  bytes deposit_root = 1;
  // Total number of deposits
  uint64 deposit_count = 2;
  // Block hash
  bytes block_root = 3;

  // Deprecated
  // TODO(2307): Remove deprecated fields
  bytes deposit_root_hash32 = 1000 [deprecated=true];
  bytes block_hash32 = 1001 [deprecated=true];
}

message Eth1DataVote {
  Eth1Data eth1_data = 1;
  uint64 vote_count = 2;
}

message HistoricalBatch {
  repeated bytes block_roots = 1;
  repeated bytes state_roots = 2;
}

message BeaconBlockHeader {
  uint64 slot = 1;
  bytes previous_block_root = 2;
  bytes state_root = 3;
  bytes block_body_root = 4;
  bytes signature = 5; // bytes86
}<|MERGE_RESOLUTION|>--- conflicted
+++ resolved
@@ -217,15 +217,9 @@
   DepositData data = 3;
   // Deprecated
   // TODO(2307): Remove deprecated fields
-<<<<<<< HEAD
-  repeated bytes merkle_proof_hash32s = 1001;
-  uint64 merkle_tree_index = 1002;
-  bytes deposit_data = 1003;
-=======
   repeated bytes merkle_proof_hash32s = 1001 [deprecated=true];
   uint64 merkle_tree_index = 1002 [deprecated=true];
   bytes deposit_data = 1003 [deprecated=true];
->>>>>>> 17147c74
 }
 
 message VoluntaryExit {
