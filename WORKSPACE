--- conflicted
+++ resolved
@@ -9,13 +9,8 @@
 
 http_archive(
     name = "io_bazel_rules_go",
-<<<<<<< HEAD
-    sha256 = "7be7dc01f1e0afdba6c8eb2b43d2fa01c743be1b9273ab1eaf6c233df078d705",
-    url = "https://github.com/bazelbuild/rules_go/releases/download/0.16.5/rules_go-0.16.5.tar.gz",
-=======
     url = "https://github.com/bazelbuild/rules_go/releases/download/0.16.6/rules_go-0.16.6.tar.gz",
     sha256 = "ade51a315fa17347e5c31201fdc55aa5ffb913377aa315dceb56ee9725e620ee",
->>>>>>> 821e7148
 )
 
 http_archive(
@@ -506,11 +501,7 @@
 
 go_repository(
     name = "org_golang_x_sys",
-<<<<<<< HEAD
-    commit = "054c452bb702e465e95ce8e7a3d9a6cf0cd1188d",
-=======
     commit = "c6b37f3e92850b723493d63fd35aad34e19e048d",
->>>>>>> 821e7148
     importpath = "golang.org/x/sys",
 )
 
@@ -624,10 +615,7 @@
 
 go_repository(
     name = "io_opencensus_go",
-<<<<<<< HEAD
-=======
     tag = "v0.19.0",
->>>>>>> 821e7148
     importpath = "go.opencensus.io",
     tag = "v0.18.0",
 )
@@ -941,10 +929,7 @@
 
 go_repository(
     name = "com_google_cloud_go",
-<<<<<<< HEAD
-=======
     tag = "v0.35.1",
->>>>>>> 821e7148
     importpath = "cloud.google.com/go",
     tag = "v0.34.0",
 )
@@ -1000,8 +985,13 @@
 go_repository(
     name = "com_github_pkg_errors",
     importpath = "github.com/pkg/errors",
-<<<<<<< HEAD
     tag = "v0.8.1",
+)
+
+ go_repository(
+    name = "in_gopkg_natefinch_npipe_v2",
+    commit = "c1b8fa8bdccecb0b8db834ee0b92fdbcfa606dd6",
+    importpath = "gopkg.in/natefinch/npipe.v2",
 )
 
 go_repository(
@@ -1039,12 +1029,3 @@
 load("@io_bazel_rules_m4//:m4.bzl", "m4_register_toolchains")
 
 m4_register_toolchains()
-=======
-)
-
-go_repository(
-    name = "in_gopkg_natefinch_npipe_v2",
-    commit = "c1b8fa8bdccecb0b8db834ee0b92fdbcfa606dd6",
-    importpath = "gopkg.in/natefinch/npipe.v2",
-)
->>>>>>> 821e7148
